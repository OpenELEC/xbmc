--- conflicted
+++ resolved
@@ -58,13 +58,7 @@
     return InvalidParams;
   }
 
-<<<<<<< HEAD
   HandleFileItem("movieid", true, "moviedetails", CFileItemPtr(new CFileItem(infos)), parameterObject, parameterObject["fields"], result, false);
-=======
-  CVariant validFields = CVariant(CVariant::VariantTypeArray);
-  MakeFieldsList(parameterObject, validFields);
-  HandleFileItem("movieid", true, "moviedetails", CFileItemPtr(new CFileItem(infos)), parameterObject, validFields, result, false);
->>>>>>> fee62a4d
 
   videodatabase.Close();
   return OK;
@@ -101,13 +95,7 @@
     return InvalidParams;
   }
 
-<<<<<<< HEAD
   HandleFileItem("setid", false, "setdetails", CFileItemPtr(new CFileItem(infos)), parameterObject, parameterObject["fields"], result, false);
-=======
-  CVariant validFields = CVariant(CVariant::VariantTypeArray);
-  MakeFieldsList(parameterObject, validFields);
-  HandleFileItem("setid", false, "setdetails", CFileItemPtr(new CFileItem(infos)), parameterObject, validFields, result, false);
->>>>>>> fee62a4d
 
   // Get movies from the set
   CFileItemList items;
@@ -168,13 +156,7 @@
     return InvalidParams;
   }
 
-<<<<<<< HEAD
   HandleFileItem("tvshowid", true, "tvshowdetails", CFileItemPtr(new CFileItem(infos)), parameterObject, parameterObject["fields"], result, false);
-=======
-  CVariant validFields = CVariant(CVariant::VariantTypeArray);
-  MakeFieldsList(parameterObject, validFields);
-  HandleFileItem("tvshowid", true, "tvshowdetails", CFileItemPtr(new CFileItem(infos)), parameterObject, validFields, result, false);
->>>>>>> fee62a4d
 
   videodatabase.Close();
   return OK;
@@ -246,13 +228,7 @@
     return InvalidParams;
   }
 
-<<<<<<< HEAD
   HandleFileItem("episodeid", true, "episodedetails", CFileItemPtr(new CFileItem(infos)), parameterObject, parameterObject["fields"], result, false);
-=======
-  CVariant validFields = CVariant(CVariant::VariantTypeArray);
-  MakeFieldsList(parameterObject, validFields);
-  HandleFileItem("episodeid", true, "episodedetails", CFileItemPtr(new CFileItem(infos)), parameterObject, validFields, result, false);
->>>>>>> fee62a4d
 
   videodatabase.Close();
   return OK;
@@ -291,13 +267,7 @@
     return InvalidParams;
   }
 
-<<<<<<< HEAD
   HandleFileItem("musicvideoid", true, "musicvideodetails", CFileItemPtr(new CFileItem(infos)), parameterObject, parameterObject["fields"], result, false);
-=======
-  CVariant validFields = CVariant(CVariant::VariantTypeArray);
-  MakeFieldsList(parameterObject, validFields);
-  HandleFileItem("musicvideoid", true, "musicvideodetails", CFileItemPtr(new CFileItem(infos)), parameterObject, validFields, result, false);
->>>>>>> fee62a4d
 
   videodatabase.Close();
   return OK;
