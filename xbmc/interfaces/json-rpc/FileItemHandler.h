#pragma once
/*
 *      Copyright (C) 2005-2010 Team XBMC
 *      http://www.xbmc.org
 *
 *  This Program is free software; you can redistribute it and/or modify
 *  it under the terms of the GNU General Public License as published by
 *  the Free Software Foundation; either version 2, or (at your option)
 *  any later version.
 *
 *  This Program is distributed in the hope that it will be useful,
 *  but WITHOUT ANY WARRANTY; without even the implied warranty of
 *  MERCHANTABILITY or FITNESS FOR A PARTICULAR PURPOSE. See the
 *  GNU General Public License for more details.
 *
 *  You should have received a copy of the GNU General Public License
 *  along with XBMC; see the file COPYING.  If not, write to
 *  the Free Software Foundation, 675 Mass Ave, Cambridge, MA 02139, USA.
 *  http://www.gnu.org/copyleft/gpl.html
 *
 */

#include "utils/StdString.h"
#include "JSONRPC.h"
#include "JSONUtils.h"
#include "FileItem.h"

namespace JSONRPC
{
  class CFileItemHandler : public CJSONUtils
  {
  protected:
<<<<<<< HEAD
    static void FillDetails(ISerializable* info, CFileItemPtr item, const Json::Value& fields, Json::Value &result);
    static void HandleFileItemList(const char *ID, bool allowFile, const char *resultname, CFileItemList &items, const Json::Value &parameterObject, Json::Value &result);
    static void HandleFileItem(const char *ID, bool allowFile, const char *resultname, CFileItemPtr item, const Json::Value &parameterObject, const Json::Value &validFields, Json::Value &result, bool append = true);
=======
    static void FillDetails(ISerializable* info, CFileItemPtr item, const CVariant& fields, CVariant &result);
    static void HandleFileItemList(const char *ID, bool allowFile, const char *resultname, CFileItemList &items, const CVariant &parameterObject, CVariant &result);
    static void HandleFileItem(const char *ID, bool allowFile, const char *resultname, CFileItemPtr item, const CVariant &parameterObject, const CVariant &validFields, CVariant &result, bool append = true);
    static void MakeFieldsList(const CVariant &parameterObject, CVariant &validFields);
>>>>>>> fee62a4d

    static bool FillFileItemList(const CVariant &parameterObject, CFileItemList &list);
  private:
    static bool ParseSortMethods(const CStdString &method, const bool &ignorethe, const CStdString &order, SORT_METHOD &sortmethod, SORT_ORDER &sortorder);
    static void Sort(CFileItemList &items, const CVariant& parameterObject);
  };
}<|MERGE_RESOLUTION|>--- conflicted
+++ resolved
@@ -30,16 +30,9 @@
   class CFileItemHandler : public CJSONUtils
   {
   protected:
-<<<<<<< HEAD
-    static void FillDetails(ISerializable* info, CFileItemPtr item, const Json::Value& fields, Json::Value &result);
-    static void HandleFileItemList(const char *ID, bool allowFile, const char *resultname, CFileItemList &items, const Json::Value &parameterObject, Json::Value &result);
-    static void HandleFileItem(const char *ID, bool allowFile, const char *resultname, CFileItemPtr item, const Json::Value &parameterObject, const Json::Value &validFields, Json::Value &result, bool append = true);
-=======
     static void FillDetails(ISerializable* info, CFileItemPtr item, const CVariant& fields, CVariant &result);
     static void HandleFileItemList(const char *ID, bool allowFile, const char *resultname, CFileItemList &items, const CVariant &parameterObject, CVariant &result);
     static void HandleFileItem(const char *ID, bool allowFile, const char *resultname, CFileItemPtr item, const CVariant &parameterObject, const CVariant &validFields, CVariant &result, bool append = true);
-    static void MakeFieldsList(const CVariant &parameterObject, CVariant &validFields);
->>>>>>> fee62a4d
 
     static bool FillFileItemList(const CVariant &parameterObject, CFileItemList &list);
   private:
