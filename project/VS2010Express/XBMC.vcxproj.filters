﻿<?xml version="1.0" encoding="utf-8"?>
<Project ToolsVersion="4.0" xmlns="http://schemas.microsoft.com/developer/msbuild/2003">
  <ItemGroup>
    <Filter Include="win32">
      <UniqueIdentifier>{42ffe691-237e-4fe8-bd06-667936c26238}</UniqueIdentifier>
    </Filter>
    <Filter Include="cores">
      <UniqueIdentifier>{d9048f15-4226-45a0-bd7d-c4f326b8c232}</UniqueIdentifier>
    </Filter>
    <Filter Include="cores\dvdplayer">
      <UniqueIdentifier>{b7e0c19a-163b-43a8-bc50-47f0f220c225}</UniqueIdentifier>
    </Filter>
    <Filter Include="cores\dvdplayer\DVDCodecs">
      <UniqueIdentifier>{f72e399a-b2f5-4f77-a680-797306b37afe}</UniqueIdentifier>
    </Filter>
    <Filter Include="cores\dvdplayer\DVDCodecs\Audio">
      <UniqueIdentifier>{5bee29f5-b152-4416-9413-0bed2a669575}</UniqueIdentifier>
    </Filter>
    <Filter Include="cores\dvdplayer\DVDCodecs\Audio\Encoders">
      <UniqueIdentifier>{950294bc-2e98-414e-8bf4-57c43fb73b31}</UniqueIdentifier>
    </Filter>
    <Filter Include="cores\dvdplayer\DVDCodecs\Video">
      <UniqueIdentifier>{09e9057e-7017-4f3d-b5d3-2f5e9a23a53c}</UniqueIdentifier>
    </Filter>
    <Filter Include="cores\dvdplayer\DVDCodecs\Overlay">
      <UniqueIdentifier>{cc80e830-cd3b-4790-9d73-b727b997efdc}</UniqueIdentifier>
    </Filter>
    <Filter Include="cores\dvdplayer\DVDCodecs\Overlay\libspucc">
      <UniqueIdentifier>{43526341-7b96-462d-9f71-685e426251ec}</UniqueIdentifier>
    </Filter>
    <Filter Include="cores\dvdplayer\DVDDemuxers">
      <UniqueIdentifier>{59ff29b6-c2b5-4ed8-a80c-e5dd130802a7}</UniqueIdentifier>
    </Filter>
    <Filter Include="cores\dvdplayer\DVDInputStreams">
      <UniqueIdentifier>{15bea9e8-7473-4e72-93b1-c403d491160d}</UniqueIdentifier>
    </Filter>
    <Filter Include="cores\dvdplayer\DVDHeaders">
      <UniqueIdentifier>{9b9c3d13-56db-4db5-98a3-4402ee3b4ff9}</UniqueIdentifier>
    </Filter>
    <Filter Include="cores\dvdplayer\DVDSubtitles">
      <UniqueIdentifier>{83ae8e22-c3a0-45c6-bbc2-29d0bb180e2d}</UniqueIdentifier>
    </Filter>
    <Filter Include="cores\paplayer">
      <UniqueIdentifier>{ef82a765-fb92-4244-b2dd-212704a98407}</UniqueIdentifier>
    </Filter>
    <Filter Include="cores\DllLoader">
      <UniqueIdentifier>{4a0ca8db-d3a3-4360-93bd-0b1fe4cbd203}</UniqueIdentifier>
    </Filter>
    <Filter Include="cores\DllLoader\exports">
      <UniqueIdentifier>{aa32e9d0-5753-42d5-889b-3938ce6703a0}</UniqueIdentifier>
    </Filter>
    <Filter Include="cores\DllLoader\exports\emu_socket">
      <UniqueIdentifier>{280834b5-e3ce-48ec-a304-ec6c315beffe}</UniqueIdentifier>
    </Filter>
    <Filter Include="cores\DllLoader\exports\util">
      <UniqueIdentifier>{111c81df-dc5e-4b93-a21f-c2171434952b}</UniqueIdentifier>
    </Filter>
    <Filter Include="cores\VideoRenderers">
      <UniqueIdentifier>{09e513b1-adc6-4af0-b0f3-966b8240fad5}</UniqueIdentifier>
    </Filter>
    <Filter Include="cores\VideoRenderers\Shaders">
      <UniqueIdentifier>{041be182-9ec3-4c1b-abfc-d92f6802e7ca}</UniqueIdentifier>
    </Filter>
    <Filter Include="cores\AudioRenderers">
      <UniqueIdentifier>{6ec3ce08-d27a-460f-abd8-3ccd43a05470}</UniqueIdentifier>
    </Filter>
    <Filter Include="cores\ExternalPlayer">
      <UniqueIdentifier>{f98cb00a-d64b-4af9-a386-78bb2be8213d}</UniqueIdentifier>
    </Filter>
    <Filter Include="cores\PlayerCoreFactory">
      <UniqueIdentifier>{a775e258-5cbc-44fb-b992-05b29699294c}</UniqueIdentifier>
    </Filter>
    <Filter Include="addons">
      <UniqueIdentifier>{0cf03ec7-412f-48ac-827d-358c57245edd}</UniqueIdentifier>
    </Filter>
    <Filter Include="dialogs">
      <UniqueIdentifier>{69dd6304-c5d7-46f5-a804-516c9efb79ca}</UniqueIdentifier>
    </Filter>
    <Filter Include="filesystem">
      <UniqueIdentifier>{3b63bf0d-cec2-4324-93ea-4e4d78ba283b}</UniqueIdentifier>
    </Filter>
    <Filter Include="filesystem\MusicDatabaseDirectory">
      <UniqueIdentifier>{51f1b8f6-22ea-4263-b307-4ac9dfceb268}</UniqueIdentifier>
    </Filter>
    <Filter Include="filesystem\VideoDatabaseDirectory">
      <UniqueIdentifier>{a9c70632-dcfa-4019-b785-da8ba68d998a}</UniqueIdentifier>
    </Filter>
    <Filter Include="guilib">
      <UniqueIdentifier>{8da246b5-f33b-491d-9bb9-e583b98bd9d9}</UniqueIdentifier>
    </Filter>
    <Filter Include="input">
      <UniqueIdentifier>{8b243e7b-4820-4d54-81e3-f9b054e6140a}</UniqueIdentifier>
    </Filter>
    <Filter Include="interfaces">
      <UniqueIdentifier>{d35cec4c-8037-4683-a2e4-4afc8e76ddca}</UniqueIdentifier>
    </Filter>
    <Filter Include="music">
      <UniqueIdentifier>{1e9d72b2-5215-4129-9014-deb5eda51301}</UniqueIdentifier>
    </Filter>
    <Filter Include="network">
      <UniqueIdentifier>{99523ad3-0ba1-449b-bf55-92c04e7b59aa}</UniqueIdentifier>
    </Filter>
    <Filter Include="playlists">
      <UniqueIdentifier>{084b5eb0-c9c9-444b-a2ee-dcb4f9537d35}</UniqueIdentifier>
    </Filter>
    <Filter Include="powermanagement">
      <UniqueIdentifier>{b203de13-ce8c-4b43-9a87-a05e68fbad13}</UniqueIdentifier>
    </Filter>
    <Filter Include="rendering">
      <UniqueIdentifier>{8ad88d4a-bb19-46fa-ac8a-80d928f1f175}</UniqueIdentifier>
    </Filter>
    <Filter Include="settings">
      <UniqueIdentifier>{8cd0e706-bd9f-4e99-afa2-34307239cb3e}</UniqueIdentifier>
    </Filter>
    <Filter Include="storage">
      <UniqueIdentifier>{2500f45e-2a56-4434-87bd-727050d0d1aa}</UniqueIdentifier>
    </Filter>
    <Filter Include="threads">
      <UniqueIdentifier>{5af9347f-8e02-4e0b-96aa-c659144e9385}</UniqueIdentifier>
    </Filter>
    <Filter Include="utils">
      <UniqueIdentifier>{acd585b0-c319-43f0-9149-b3b5dddf5122}</UniqueIdentifier>
    </Filter>
    <Filter Include="video">
      <UniqueIdentifier>{827f3a57-ac74-4ad0-a438-3a780039871c}</UniqueIdentifier>
    </Filter>
    <Filter Include="windowing">
      <UniqueIdentifier>{dbf79aa0-53a6-4bec-855b-e8d2cbb73689}</UniqueIdentifier>
    </Filter>
    <Filter Include="music\karaoke">
      <UniqueIdentifier>{9d2be696-b6dd-4be1-aa8c-260816b48c12}</UniqueIdentifier>
    </Filter>
    <Filter Include="cdrip">
      <UniqueIdentifier>{d0d6c121-8cef-4bf9-aba5-bff57ae46e26}</UniqueIdentifier>
    </Filter>
    <Filter Include="input\windows">
      <UniqueIdentifier>{2f7a07e4-ac48-4e30-beb3-550e50b59c09}</UniqueIdentifier>
    </Filter>
    <Filter Include="interfaces\http-api">
      <UniqueIdentifier>{3616033f-20f3-48c8-96bd-b07f2eed008e}</UniqueIdentifier>
    </Filter>
    <Filter Include="interfaces\python">
      <UniqueIdentifier>{d00b9c4f-dee7-4b68-a0d3-e8e6c815b888}</UniqueIdentifier>
    </Filter>
    <Filter Include="interfaces\json-rpc">
      <UniqueIdentifier>{15fc3844-6b50-4424-ba2c-ac9bd85d3ab0}</UniqueIdentifier>
    </Filter>
    <Filter Include="music\dialogs">
      <UniqueIdentifier>{aa9c8fdb-ad2f-4323-9766-3accd596a480}</UniqueIdentifier>
    </Filter>
    <Filter Include="music\infoscanner">
      <UniqueIdentifier>{a320eb2c-1b68-4842-a9bd-34e1c810dace}</UniqueIdentifier>
    </Filter>
    <Filter Include="music\tags">
      <UniqueIdentifier>{f046be52-4abe-4a66-8a57-1753d47a7f36}</UniqueIdentifier>
    </Filter>
    <Filter Include="music\windows">
      <UniqueIdentifier>{6589445b-fe8f-4083-ba15-3d0d45b8cd2d}</UniqueIdentifier>
    </Filter>
    <Filter Include="network\libscrobbler">
      <UniqueIdentifier>{cbd5c896-0dfc-4b84-9ef0-cdf7a49dc29a}</UniqueIdentifier>
    </Filter>
    <Filter Include="network\windows">
      <UniqueIdentifier>{3d43220c-4ea4-4da7-8ede-ef159da2cd25}</UniqueIdentifier>
    </Filter>
    <Filter Include="pictures">
      <UniqueIdentifier>{801139f1-5f6a-4720-a4eb-508c578b1183}</UniqueIdentifier>
    </Filter>
    <Filter Include="powermanagement\windows">
      <UniqueIdentifier>{8d05ad81-2113-4732-ba2f-311d48251340}</UniqueIdentifier>
    </Filter>
    <Filter Include="programs">
      <UniqueIdentifier>{b095b471-cde0-4ee5-930e-c58ebe63c4aa}</UniqueIdentifier>
    </Filter>
    <Filter Include="rendering\dx">
      <UniqueIdentifier>{266c0d5e-8d84-4809-b060-f5968049f11a}</UniqueIdentifier>
    </Filter>
    <Filter Include="rendering\gl">
      <UniqueIdentifier>{c23bb4dd-e0dc-4e0e-aaa5-d66798a0fc34}</UniqueIdentifier>
    </Filter>
    <Filter Include="storage\windows">
      <UniqueIdentifier>{04b51f60-cfb4-43fd-8f23-40a7d0ac5c31}</UniqueIdentifier>
    </Filter>
    <Filter Include="video\dialogs">
      <UniqueIdentifier>{0dec7f48-a12d-4afa-b60d-4a2b50ca9975}</UniqueIdentifier>
    </Filter>
    <Filter Include="video\windows">
      <UniqueIdentifier>{b6a3d415-f44f-490c-9240-0fa3f4379212}</UniqueIdentifier>
    </Filter>
    <Filter Include="windowing\windows">
      <UniqueIdentifier>{7db3d8e6-a261-4732-84e8-21bf2d3b0eb9}</UniqueIdentifier>
    </Filter>
    <Filter Include="interfaces\python\xbmcmodule">
      <UniqueIdentifier>{257a54d6-994c-4c7d-a3bb-c46bb6423fda}</UniqueIdentifier>
    </Filter>
    <Filter Include="libs">
      <UniqueIdentifier>{4a09e4cc-709d-43b8-86cf-d83ca38d41ce}</UniqueIdentifier>
    </Filter>
    <Filter Include="libs\sqlite">
      <UniqueIdentifier>{c9d35dd5-e25d-4b76-bcbe-e8c855de58e7}</UniqueIdentifier>
    </Filter>
    <Filter Include="libs\jsoncpp">
      <UniqueIdentifier>{b27f9ce9-0b2e-4456-9bce-8313af739c2d}</UniqueIdentifier>
    </Filter>
    <Filter Include="libs\tinyxml">
      <UniqueIdentifier>{b084bece-821c-445c-951d-0aa4ea804076}</UniqueIdentifier>
    </Filter>
    <Filter Include="windows">
      <UniqueIdentifier>{910f98b6-acfa-4b29-a589-21fd2544d142}</UniqueIdentifier>
    </Filter>
    <Filter Include="BackgroundLoaders">
      <UniqueIdentifier>{b6238b6d-f2b3-4ffd-8c97-12dd28e038f9}</UniqueIdentifier>
    </Filter>
    <Filter Include="database">
      <UniqueIdentifier>{b613c254-c9f4-4e5a-bd09-0b07f28b8506}</UniqueIdentifier>
    </Filter>
    <Filter Include="libs\mysql">
      <UniqueIdentifier>{2abbe66b-d85a-4f1e-a350-4de36284f545}</UniqueIdentifier>
    </Filter>
    <Filter Include="guilib\Rendering">
      <UniqueIdentifier>{75a93b39-d863-4919-bbd8-6c28c9b5c67c}</UniqueIdentifier>
    </Filter>
    <Filter Include="guilib\Rendering\Base">
      <UniqueIdentifier>{3aceac76-8bef-4262-b821-f0987eccba47}</UniqueIdentifier>
    </Filter>
    <Filter Include="guilib\Rendering\DX">
      <UniqueIdentifier>{9fe81a88-9346-477b-8ecc-f4eee05d7d13}</UniqueIdentifier>
    </Filter>
    <Filter Include="guilib\Rendering\GL">
      <UniqueIdentifier>{9592a005-d33b-48d1-8462-d95c42c383c2}</UniqueIdentifier>
    </Filter>
  </ItemGroup>
  <ItemGroup>
    <ClCompile Include="..\..\xbmc\win32\pch.cpp">
      <Filter>win32</Filter>
    </ClCompile>
    <ClCompile Include="..\..\xbmc\win32\strverscmp.cpp">
      <Filter>win32</Filter>
    </ClCompile>
    <ClCompile Include="..\..\xbmc\win32\Win32DelayedDllLoad.cpp">
      <Filter>win32</Filter>
    </ClCompile>
    <ClCompile Include="..\..\xbmc\win32\WIN32Util.cpp">
      <Filter>win32</Filter>
    </ClCompile>
    <ClCompile Include="..\..\xbmc\win32\WINDirectSound.cpp">
      <Filter>win32</Filter>
    </ClCompile>
    <ClCompile Include="..\..\xbmc\win32\WindowHelper.cpp">
      <Filter>win32</Filter>
    </ClCompile>
    <ClCompile Include="..\..\xbmc\win32\WINFileSMB.cpp">
      <Filter>win32</Filter>
    </ClCompile>
    <ClCompile Include="..\..\xbmc\win32\WINSMBDirectory.cpp">
      <Filter>win32</Filter>
    </ClCompile>
    <ClCompile Include="..\..\xbmc\win32\XBMC_PC.cpp">
      <Filter>win32</Filter>
    </ClCompile>
    <ClCompile Include="..\..\xbmc\win32\XCriticalSection.cpp">
      <Filter>win32</Filter>
    </ClCompile>
    <ClCompile Include="..\..\xbmc\cores\DummyVideoPlayer.cpp">
      <Filter>cores</Filter>
    </ClCompile>
    <ClCompile Include="..\..\xbmc\cores\dvdplayer\DVDAudio.cpp">
      <Filter>cores\dvdplayer</Filter>
    </ClCompile>
    <ClCompile Include="..\..\xbmc\cores\dvdplayer\DVDClock.cpp">
      <Filter>cores\dvdplayer</Filter>
    </ClCompile>
    <ClCompile Include="..\..\xbmc\cores\dvdplayer\DVDDemuxSPU.cpp">
      <Filter>cores\dvdplayer</Filter>
    </ClCompile>
    <ClCompile Include="..\..\xbmc\cores\dvdplayer\DVDDemuxers\DVDDemuxVobsub.cpp">
      <Filter>cores\dvdplayer</Filter>
    </ClCompile>
    <ClCompile Include="..\..\xbmc\cores\dvdplayer\DVDFileInfo.cpp">
      <Filter>cores\dvdplayer</Filter>
    </ClCompile>
    <ClCompile Include="..\..\xbmc\cores\dvdplayer\DVDInputStreams\DVDInputStreamTV.cpp">
      <Filter>cores\dvdplayer</Filter>
    </ClCompile>
    <ClCompile Include="..\..\xbmc\cores\dvdplayer\DVDMessage.cpp">
      <Filter>cores\dvdplayer</Filter>
    </ClCompile>
    <ClCompile Include="..\..\xbmc\cores\dvdplayer\DVDMessageQueue.cpp">
      <Filter>cores\dvdplayer</Filter>
    </ClCompile>
    <ClCompile Include="..\..\xbmc\cores\dvdplayer\DVDMessageTracker.cpp">
      <Filter>cores\dvdplayer</Filter>
    </ClCompile>
    <ClCompile Include="..\..\xbmc\cores\dvdplayer\DVDOverlayContainer.cpp">
      <Filter>cores\dvdplayer</Filter>
    </ClCompile>
    <ClCompile Include="..\..\xbmc\cores\dvdplayer\DVDOverlayRenderer.cpp">
      <Filter>cores\dvdplayer</Filter>
    </ClCompile>
    <ClCompile Include="..\..\xbmc\cores\dvdplayer\DVDPerformanceCounter.cpp">
      <Filter>cores\dvdplayer</Filter>
    </ClCompile>
    <ClCompile Include="..\..\xbmc\cores\dvdplayer\DVDPlayer.cpp">
      <Filter>cores\dvdplayer</Filter>
    </ClCompile>
    <ClCompile Include="..\..\xbmc\cores\dvdplayer\DVDPlayerAudio.cpp">
      <Filter>cores\dvdplayer</Filter>
    </ClCompile>
    <ClCompile Include="..\..\xbmc\cores\dvdplayer\DVDPlayerAudioResampler.cpp">
      <Filter>cores\dvdplayer</Filter>
    </ClCompile>
    <ClCompile Include="..\..\xbmc\cores\dvdplayer\DVDPlayerSubtitle.cpp">
      <Filter>cores\dvdplayer</Filter>
    </ClCompile>
    <ClCompile Include="..\..\xbmc\cores\dvdplayer\DVDPlayerTeletext.cpp">
      <Filter>cores\dvdplayer</Filter>
    </ClCompile>
    <ClCompile Include="..\..\xbmc\cores\dvdplayer\DVDPlayerVideo.cpp">
      <Filter>cores\dvdplayer</Filter>
    </ClCompile>
    <ClCompile Include="..\..\xbmc\cores\dvdplayer\DVDStreamInfo.cpp">
      <Filter>cores\dvdplayer</Filter>
    </ClCompile>
    <ClCompile Include="..\..\xbmc\cores\dvdplayer\DVDTSCorrection.cpp">
      <Filter>cores\dvdplayer</Filter>
    </ClCompile>
    <ClCompile Include="..\..\xbmc\cores\dvdplayer\Edl.cpp">
      <Filter>cores\dvdplayer</Filter>
    </ClCompile>
    <ClCompile Include="..\..\xbmc\cores\dvdplayer\DVDCodecs\DVDCodecUtils.cpp">
      <Filter>cores\dvdplayer\DVDCodecs</Filter>
    </ClCompile>
    <ClCompile Include="..\..\xbmc\cores\dvdplayer\DVDCodecs\DVDFactoryCodec.cpp">
      <Filter>cores\dvdplayer\DVDCodecs</Filter>
    </ClCompile>
    <ClCompile Include="..\..\xbmc\cores\dvdplayer\DVDCodecs\Audio\DVDAudioCodecFFmpeg.cpp">
      <Filter>cores\dvdplayer\DVDCodecs\Audio</Filter>
    </ClCompile>
    <ClCompile Include="..\..\xbmc\cores\dvdplayer\DVDCodecs\Audio\DVDAudioCodecLibMad.cpp">
      <Filter>cores\dvdplayer\DVDCodecs\Audio</Filter>
    </ClCompile>
    <ClCompile Include="..\..\xbmc\cores\dvdplayer\DVDCodecs\Audio\DVDAudioCodecLPcm.cpp">
      <Filter>cores\dvdplayer\DVDCodecs\Audio</Filter>
    </ClCompile>
    <ClCompile Include="..\..\xbmc\cores\dvdplayer\DVDCodecs\Audio\DVDAudioCodecPassthroughFFmpeg.cpp">
      <Filter>cores\dvdplayer\DVDCodecs\Audio</Filter>
    </ClCompile>
    <ClCompile Include="..\..\xbmc\cores\dvdplayer\DVDCodecs\Audio\DVDAudioCodecPcm.cpp">
      <Filter>cores\dvdplayer\DVDCodecs\Audio</Filter>
    </ClCompile>
    <ClCompile Include="..\..\xbmc\cores\dvdplayer\DVDCodecs\Audio\Encoders\DVDAudioEncoderFFmpeg.cpp">
      <Filter>cores\dvdplayer\DVDCodecs\Audio\Encoders</Filter>
    </ClCompile>
    <ClCompile Include="..\..\xbmc\cores\dvdplayer\DVDCodecs\Video\DVDVideoCodecCrystalHD.cpp">
      <Filter>cores\dvdplayer\DVDCodecs\Video</Filter>
    </ClCompile>
    <ClCompile Include="..\..\xbmc\cores\dvdplayer\DVDCodecs\Video\DVDVideoCodecFFmpeg.cpp">
      <Filter>cores\dvdplayer\DVDCodecs\Video</Filter>
    </ClCompile>
    <ClCompile Include="..\..\xbmc\cores\dvdplayer\DVDCodecs\Video\DVDVideoCodecLibMpeg2.cpp">
      <Filter>cores\dvdplayer\DVDCodecs\Video</Filter>
    </ClCompile>
    <ClCompile Include="..\..\xbmc\cores\dvdplayer\DVDCodecs\Video\DVDVideoPPFFmpeg.cpp">
      <Filter>cores\dvdplayer\DVDCodecs\Video</Filter>
    </ClCompile>
    <ClCompile Include="..\..\xbmc\cores\dvdplayer\DVDCodecs\Video\DXVA.cpp">
      <Filter>cores\dvdplayer\DVDCodecs\Video</Filter>
    </ClCompile>
    <ClCompile Include="..\..\xbmc\cores\dvdplayer\DVDCodecs\Overlay\DVDOverlayCodecCC.cpp">
      <Filter>cores\dvdplayer\DVDCodecs\Overlay</Filter>
    </ClCompile>
    <ClCompile Include="..\..\xbmc\cores\dvdplayer\DVDCodecs\Overlay\DVDOverlayCodecFFmpeg.cpp">
      <Filter>cores\dvdplayer\DVDCodecs\Overlay</Filter>
    </ClCompile>
    <ClCompile Include="..\..\xbmc\cores\dvdplayer\DVDCodecs\Overlay\DVDOverlayCodecSSA.cpp">
      <Filter>cores\dvdplayer\DVDCodecs\Overlay</Filter>
    </ClCompile>
    <ClCompile Include="..\..\xbmc\cores\dvdplayer\DVDCodecs\Overlay\DVDOverlayCodecText.cpp">
      <Filter>cores\dvdplayer\DVDCodecs\Overlay</Filter>
    </ClCompile>
    <ClCompile Include="..\..\xbmc\cores\dvdplayer\DVDCodecs\Overlay\libspucc\cc_decoder.c">
      <Filter>cores\dvdplayer\DVDCodecs\Overlay\libspucc</Filter>
    </ClCompile>
    <ClCompile Include="..\..\xbmc\cores\dvdplayer\DVDDemuxers\DVDDemux.cpp">
      <Filter>cores\dvdplayer\DVDDemuxers</Filter>
    </ClCompile>
    <ClCompile Include="..\..\xbmc\cores\dvdplayer\DVDDemuxers\DVDDemuxFFmpeg.cpp">
      <Filter>cores\dvdplayer\DVDDemuxers</Filter>
    </ClCompile>
    <ClCompile Include="..\..\xbmc\cores\dvdplayer\DVDDemuxers\DVDDemuxHTSP.cpp">
      <Filter>cores\dvdplayer\DVDDemuxers</Filter>
    </ClCompile>
    <ClCompile Include="..\..\xbmc\cores\dvdplayer\DVDDemuxers\DVDDemuxShoutcast.cpp">
      <Filter>cores\dvdplayer\DVDDemuxers</Filter>
    </ClCompile>
    <ClCompile Include="..\..\xbmc\cores\dvdplayer\DVDDemuxers\DVDDemuxUtils.cpp">
      <Filter>cores\dvdplayer\DVDDemuxers</Filter>
    </ClCompile>
    <ClCompile Include="..\..\xbmc\cores\dvdplayer\DVDDemuxers\DVDFactoryDemuxer.cpp">
      <Filter>cores\dvdplayer\DVDDemuxers</Filter>
    </ClCompile>
    <ClCompile Include="..\..\xbmc\cores\dvdplayer\DVDInputStreams\DVDFactoryInputStream.cpp">
      <Filter>cores\dvdplayer\DVDInputStreams</Filter>
    </ClCompile>
    <ClCompile Include="..\..\xbmc\cores\dvdplayer\DVDInputStreams\DVDInputStream.cpp">
      <Filter>cores\dvdplayer\DVDInputStreams</Filter>
    </ClCompile>
    <ClCompile Include="..\..\xbmc\cores\dvdplayer\DVDInputStreams\DVDInputStreamFFmpeg.cpp">
      <Filter>cores\dvdplayer\DVDInputStreams</Filter>
    </ClCompile>
    <ClCompile Include="..\..\xbmc\cores\dvdplayer\DVDInputStreams\DVDInputStreamFile.cpp">
      <Filter>cores\dvdplayer\DVDInputStreams</Filter>
    </ClCompile>
    <ClCompile Include="..\..\xbmc\cores\dvdplayer\DVDInputStreams\DVDInputStreamHTSP.cpp">
      <Filter>cores\dvdplayer\DVDInputStreams</Filter>
    </ClCompile>
    <ClCompile Include="..\..\xbmc\cores\dvdplayer\DVDInputStreams\DVDInputStreamHttp.cpp">
      <Filter>cores\dvdplayer\DVDInputStreams</Filter>
    </ClCompile>
    <ClCompile Include="..\..\xbmc\cores\dvdplayer\DVDInputStreams\DVDInputStreamMemory.cpp">
      <Filter>cores\dvdplayer\DVDInputStreams</Filter>
    </ClCompile>
    <ClCompile Include="..\..\xbmc\cores\dvdplayer\DVDInputStreams\DVDInputStreamNavigator.cpp">
      <Filter>cores\dvdplayer\DVDInputStreams</Filter>
    </ClCompile>
    <ClCompile Include="..\..\xbmc\cores\dvdplayer\DVDInputStreams\DVDInputStreamRTMP.cpp">
      <Filter>cores\dvdplayer\DVDInputStreams</Filter>
    </ClCompile>
    <ClCompile Include="..\..\xbmc\cores\dvdplayer\DVDInputStreams\DVDStateSerializer.cpp">
      <Filter>cores\dvdplayer\DVDInputStreams</Filter>
    </ClCompile>
    <ClCompile Include="..\..\xbmc\cores\dvdplayer\DVDSubtitles\DVDFactorySubtitle.cpp">
      <Filter>cores\dvdplayer\DVDSubtitles</Filter>
    </ClCompile>
    <ClCompile Include="..\..\xbmc\cores\dvdplayer\DVDSubtitles\DVDSubtitleLineCollection.cpp">
      <Filter>cores\dvdplayer\DVDSubtitles</Filter>
    </ClCompile>
    <ClCompile Include="..\..\xbmc\cores\dvdplayer\DVDSubtitles\DVDSubtitleParserMicroDVD.cpp">
      <Filter>cores\dvdplayer\DVDSubtitles</Filter>
    </ClCompile>
    <ClCompile Include="..\..\xbmc\cores\dvdplayer\DVDSubtitles\DVDSubtitleParserMPL2.cpp">
      <Filter>cores\dvdplayer\DVDSubtitles</Filter>
    </ClCompile>
    <ClCompile Include="..\..\xbmc\cores\dvdplayer\DVDSubtitles\DVDSubtitleParserSami.cpp">
      <Filter>cores\dvdplayer\DVDSubtitles</Filter>
    </ClCompile>
    <ClCompile Include="..\..\xbmc\cores\dvdplayer\DVDSubtitles\DVDSubtitleParserSSA.cpp">
      <Filter>cores\dvdplayer\DVDSubtitles</Filter>
    </ClCompile>
    <ClCompile Include="..\..\xbmc\cores\dvdplayer\DVDSubtitles\DVDSubtitleParserSubrip.cpp">
      <Filter>cores\dvdplayer\DVDSubtitles</Filter>
    </ClCompile>
    <ClCompile Include="..\..\xbmc\cores\dvdplayer\DVDSubtitles\DVDSubtitleParserVplayer.cpp">
      <Filter>cores\dvdplayer\DVDSubtitles</Filter>
    </ClCompile>
    <ClCompile Include="..\..\xbmc\cores\dvdplayer\DVDSubtitles\DVDSubtitlesLibass.cpp">
      <Filter>cores\dvdplayer\DVDSubtitles</Filter>
    </ClCompile>
    <ClCompile Include="..\..\xbmc\cores\dvdplayer\DVDSubtitles\DVDSubtitleStream.cpp">
      <Filter>cores\dvdplayer\DVDSubtitles</Filter>
    </ClCompile>
    <ClCompile Include="..\..\xbmc\cores\paplayer\AC3CDDACodec.cpp">
      <Filter>cores\paplayer</Filter>
    </ClCompile>
    <ClCompile Include="..\..\xbmc\cores\paplayer\AC3Codec.cpp">
      <Filter>cores\paplayer</Filter>
    </ClCompile>
    <ClCompile Include="..\..\xbmc\cores\paplayer\ADPCMCodec.cpp">
      <Filter>cores\paplayer</Filter>
    </ClCompile>
    <ClCompile Include="..\..\xbmc\cores\paplayer\AIFFcodec.cpp">
      <Filter>cores\paplayer</Filter>
    </ClCompile>
    <ClCompile Include="..\..\xbmc\cores\paplayer\ASAPCodec.cpp">
      <Filter>cores\paplayer</Filter>
    </ClCompile>
    <ClCompile Include="..\..\xbmc\cores\paplayer\AudioDecoder.cpp">
      <Filter>cores\paplayer</Filter>
    </ClCompile>
    <ClCompile Include="..\..\xbmc\cores\paplayer\CDDAcodec.cpp">
      <Filter>cores\paplayer</Filter>
    </ClCompile>
    <ClCompile Include="..\..\xbmc\cores\paplayer\CodecFactory.cpp">
      <Filter>cores\paplayer</Filter>
    </ClCompile>
    <ClCompile Include="..\..\xbmc\cores\paplayer\DTSCDDACodec.cpp">
      <Filter>cores\paplayer</Filter>
    </ClCompile>
    <ClCompile Include="..\..\xbmc\cores\paplayer\DTSCodec.cpp">
      <Filter>cores\paplayer</Filter>
    </ClCompile>
    <ClCompile Include="..\..\xbmc\cores\paplayer\DVDPlayerCodec.cpp">
      <Filter>cores\paplayer</Filter>
    </ClCompile>
    <ClCompile Include="..\..\xbmc\cores\paplayer\FLACcodec.cpp">
      <Filter>cores\paplayer</Filter>
    </ClCompile>
    <ClCompile Include="..\..\xbmc\cores\paplayer\ModplugCodec.cpp">
      <Filter>cores\paplayer</Filter>
    </ClCompile>
    <ClCompile Include="..\..\xbmc\cores\paplayer\MP3codec.cpp">
      <Filter>cores\paplayer</Filter>
    </ClCompile>
    <ClCompile Include="..\..\xbmc\cores\paplayer\NSFCodec.cpp">
      <Filter>cores\paplayer</Filter>
    </ClCompile>
    <ClCompile Include="..\..\xbmc\cores\paplayer\OggCallback.cpp">
      <Filter>cores\paplayer</Filter>
    </ClCompile>
    <ClCompile Include="..\..\xbmc\cores\paplayer\OGGcodec.cpp">
      <Filter>cores\paplayer</Filter>
    </ClCompile>
    <ClCompile Include="..\..\xbmc\cores\paplayer\PAPlayer.cpp">
      <Filter>cores\paplayer</Filter>
    </ClCompile>
    <ClCompile Include="..\..\xbmc\cores\paplayer\ReplayGain.cpp">
      <Filter>cores\paplayer</Filter>
    </ClCompile>
    <ClCompile Include="..\..\xbmc\cores\paplayer\SIDCodec.cpp">
      <Filter>cores\paplayer</Filter>
    </ClCompile>
    <ClCompile Include="..\..\xbmc\cores\paplayer\SPCCodec.cpp">
      <Filter>cores\paplayer</Filter>
    </ClCompile>
    <ClCompile Include="..\..\xbmc\cores\paplayer\TimidityCodec.cpp">
      <Filter>cores\paplayer</Filter>
    </ClCompile>
    <ClCompile Include="..\..\xbmc\cores\paplayer\VGMCodec.cpp">
      <Filter>cores\paplayer</Filter>
    </ClCompile>
    <ClCompile Include="..\..\xbmc\cores\paplayer\WAVcodec.cpp">
      <Filter>cores\paplayer</Filter>
    </ClCompile>
    <ClCompile Include="..\..\xbmc\cores\paplayer\WAVPackcodec.cpp">
      <Filter>cores\paplayer</Filter>
    </ClCompile>
    <ClCompile Include="..\..\xbmc\cores\paplayer\YMCodec.cpp">
      <Filter>cores\paplayer</Filter>
    </ClCompile>
    <ClCompile Include="..\..\xbmc\cores\DllLoader\coff.cpp">
      <Filter>cores\DllLoader</Filter>
    </ClCompile>
    <ClCompile Include="..\..\xbmc\cores\DllLoader\dll.cpp">
      <Filter>cores\DllLoader</Filter>
    </ClCompile>
    <ClCompile Include="..\..\xbmc\cores\DllLoader\dll_tracker.cpp">
      <Filter>cores\DllLoader</Filter>
    </ClCompile>
    <ClCompile Include="..\..\xbmc\cores\DllLoader\dll_tracker_file.cpp">
      <Filter>cores\DllLoader</Filter>
    </ClCompile>
    <ClCompile Include="..\..\xbmc\cores\DllLoader\dll_tracker_library.cpp">
      <Filter>cores\DllLoader</Filter>
    </ClCompile>
    <ClCompile Include="..\..\xbmc\cores\DllLoader\dll_util.cpp">
      <Filter>cores\DllLoader</Filter>
    </ClCompile>
    <ClCompile Include="..\..\xbmc\cores\DllLoader\DllLoader.cpp">
      <Filter>cores\DllLoader</Filter>
    </ClCompile>
    <ClCompile Include="..\..\xbmc\cores\DllLoader\DllLoaderContainer.cpp">
      <Filter>cores\DllLoader</Filter>
    </ClCompile>
    <ClCompile Include="..\..\xbmc\cores\DllLoader\LibraryLoader.cpp">
      <Filter>cores\DllLoader</Filter>
    </ClCompile>
    <ClCompile Include="..\..\xbmc\cores\DllLoader\Win32DllLoader.cpp">
      <Filter>cores\DllLoader</Filter>
    </ClCompile>
    <ClCompile Include="..\..\xbmc\cores\DllLoader\exports\emu_dummy.cpp">
      <Filter>cores\DllLoader\exports</Filter>
    </ClCompile>
    <ClCompile Include="..\..\xbmc\cores\DllLoader\exports\emu_kernel32.cpp">
      <Filter>cores\DllLoader\exports</Filter>
    </ClCompile>
    <ClCompile Include="..\..\xbmc\cores\DllLoader\exports\emu_msvcrt.cpp">
      <Filter>cores\DllLoader\exports</Filter>
    </ClCompile>
    <ClCompile Include="..\..\xbmc\cores\DllLoader\exports\exports_python_win32.cpp">
      <Filter>cores\DllLoader\exports</Filter>
    </ClCompile>
    <ClCompile Include="..\..\xbmc\cores\DllLoader\exports\win32-dirent.cpp">
      <Filter>cores\DllLoader\exports</Filter>
    </ClCompile>
    <ClCompile Include="..\..\xbmc\cores\DllLoader\exports\emu_socket\inet_aton.c">
      <Filter>cores\DllLoader\exports\emu_socket</Filter>
    </ClCompile>
    <ClCompile Include="..\..\xbmc\cores\DllLoader\exports\emu_socket\inet_ntop.c">
      <Filter>cores\DllLoader\exports\emu_socket</Filter>
    </ClCompile>
    <ClCompile Include="..\..\xbmc\cores\DllLoader\exports\emu_socket\inet_pton.c">
      <Filter>cores\DllLoader\exports\emu_socket</Filter>
    </ClCompile>
    <ClCompile Include="..\..\xbmc\cores\DllLoader\exports\util\EmuFileWrapper.cpp">
      <Filter>cores\DllLoader\exports\util</Filter>
    </ClCompile>
    <ClCompile Include="..\..\xbmc\cores\VideoRenderers\BaseRenderer.cpp">
      <Filter>cores\VideoRenderers</Filter>
    </ClCompile>
    <ClCompile Include="..\..\xbmc\cores\VideoRenderers\LinuxRenderer.cpp">
      <Filter>cores\VideoRenderers</Filter>
    </ClCompile>
    <ClCompile Include="..\..\xbmc\cores\VideoRenderers\LinuxRendererGL.cpp">
      <Filter>cores\VideoRenderers</Filter>
    </ClCompile>
    <ClCompile Include="..\..\xbmc\cores\VideoRenderers\OverlayRenderer.cpp">
      <Filter>cores\VideoRenderers</Filter>
    </ClCompile>
    <ClCompile Include="..\..\xbmc\cores\VideoRenderers\OverlayRendererDX.cpp">
      <Filter>cores\VideoRenderers</Filter>
    </ClCompile>
    <ClCompile Include="..\..\xbmc\cores\VideoRenderers\OverlayRendererGL.cpp">
      <Filter>cores\VideoRenderers</Filter>
    </ClCompile>
    <ClCompile Include="..\..\xbmc\cores\VideoRenderers\OverlayRendererUtil.cpp">
      <Filter>cores\VideoRenderers</Filter>
    </ClCompile>
    <ClCompile Include="..\..\xbmc\cores\VideoRenderers\RenderManager.cpp">
      <Filter>cores\VideoRenderers</Filter>
    </ClCompile>
    <ClCompile Include="..\..\xbmc\cores\VideoRenderers\WinRenderer.cpp">
      <Filter>cores\VideoRenderers</Filter>
    </ClCompile>
    <ClCompile Include="..\..\xbmc\cores\VideoRenderers\VideoShaders\ConvolutionKernels.cpp">
      <Filter>cores\VideoRenderers\Shaders</Filter>
    </ClCompile>
    <ClCompile Include="..\..\xbmc\cores\VideoRenderers\VideoShaders\VideoFilterShader.cpp">
      <Filter>cores\VideoRenderers\Shaders</Filter>
    </ClCompile>
    <ClCompile Include="..\..\xbmc\cores\VideoRenderers\VideoShaders\YUV2RGBShader.cpp">
      <Filter>cores\VideoRenderers\Shaders</Filter>
    </ClCompile>
    <ClCompile Include="..\..\xbmc\cores\AudioRenderers\AudioRendererFactory.cpp">
      <Filter>cores\AudioRenderers</Filter>
    </ClCompile>
    <ClCompile Include="..\..\xbmc\cores\AudioRenderers\NullDirectSound.cpp">
      <Filter>cores\AudioRenderers</Filter>
    </ClCompile>
    <ClCompile Include="..\..\xbmc\utils\PCMRemap.cpp">
      <Filter>cores\AudioRenderers</Filter>
    </ClCompile>
    <ClCompile Include="..\..\xbmc\cores\AudioRenderers\PulseAudioDirectSound.cpp">
      <Filter>cores\AudioRenderers</Filter>
    </ClCompile>
    <ClCompile Include="..\..\xbmc\cores\AudioRenderers\Win32DirectSound.cpp">
      <Filter>cores\AudioRenderers</Filter>
    </ClCompile>
    <ClCompile Include="..\..\xbmc\cores\AudioRenderers\Win32WASAPI.cpp">
      <Filter>cores\AudioRenderers</Filter>
    </ClCompile>
    <ClCompile Include="..\..\xbmc\cores\ExternalPlayer\ExternalPlayer.cpp">
      <Filter>cores\ExternalPlayer</Filter>
    </ClCompile>
    <ClCompile Include="..\..\xbmc\cores\playercorefactory\PlayerCoreFactory.cpp">
      <Filter>cores\PlayerCoreFactory</Filter>
    </ClCompile>
    <ClCompile Include="..\..\xbmc\cores\playercorefactory\PlayerSelectionRule.cpp">
      <Filter>cores\PlayerCoreFactory</Filter>
    </ClCompile>
    <ClCompile Include="..\..\xbmc\FileSystem\AddonsDirectory.cpp">
      <Filter>filesystem</Filter>
    </ClCompile>
    <ClCompile Include="..\..\xbmc\FileSystem\ASAPFileDirectory.cpp">
      <Filter>filesystem</Filter>
    </ClCompile>
    <ClCompile Include="..\..\xbmc\FileSystem\CacheMemBuffer.cpp">
      <Filter>filesystem</Filter>
    </ClCompile>
    <ClCompile Include="..\..\xbmc\FileSystem\CacheStrategy.cpp">
      <Filter>filesystem</Filter>
    </ClCompile>
    <ClCompile Include="..\..\xbmc\FileSystem\CDDADirectory.cpp">
      <Filter>filesystem</Filter>
    </ClCompile>
    <ClCompile Include="..\..\xbmc\FileSystem\DAAPDirectory.cpp">
      <Filter>filesystem</Filter>
    </ClCompile>
    <ClCompile Include="..\..\xbmc\FileSystem\DAVDirectory.cpp">
      <Filter>filesystem</Filter>
    </ClCompile>
    <ClCompile Include="..\..\xbmc\FileSystem\Directory.cpp">
      <Filter>filesystem</Filter>
    </ClCompile>
    <ClCompile Include="..\..\xbmc\FileSystem\DirectoryCache.cpp">
      <Filter>filesystem</Filter>
    </ClCompile>
    <ClCompile Include="..\..\xbmc\FileSystem\DirectoryHistory.cpp">
      <Filter>filesystem</Filter>
    </ClCompile>
    <ClCompile Include="..\..\xbmc\FileSystem\DirectoryTuxBox.cpp">
      <Filter>filesystem</Filter>
    </ClCompile>
    <ClCompile Include="..\..\xbmc\FileSystem\DllLibCurl.cpp">
      <Filter>filesystem</Filter>
    </ClCompile>
    <ClCompile Include="..\..\xbmc\FileSystem\FactoryDirectory.cpp">
      <Filter>filesystem</Filter>
    </ClCompile>
    <ClCompile Include="..\..\xbmc\FileSystem\FactoryFileDirectory.cpp">
      <Filter>filesystem</Filter>
    </ClCompile>
    <ClCompile Include="..\..\xbmc\FileSystem\File.cpp">
      <Filter>filesystem</Filter>
    </ClCompile>
    <ClCompile Include="..\..\xbmc\FileSystem\FileCache.cpp">
      <Filter>filesystem</Filter>
    </ClCompile>
    <ClCompile Include="..\..\xbmc\FileSystem\FileCDDA.cpp">
      <Filter>filesystem</Filter>
    </ClCompile>
    <ClCompile Include="..\..\xbmc\FileSystem\FileCurl.cpp">
      <Filter>filesystem</Filter>
    </ClCompile>
    <ClCompile Include="..\..\xbmc\FileSystem\FileDAAP.cpp">
      <Filter>filesystem</Filter>
    </ClCompile>
    <ClCompile Include="..\..\xbmc\FileSystem\FileFactory.cpp">
      <Filter>filesystem</Filter>
    </ClCompile>
    <ClCompile Include="..\..\xbmc\FileSystem\FileFileReader.cpp">
      <Filter>filesystem</Filter>
    </ClCompile>
    <ClCompile Include="..\..\xbmc\FileSystem\FileHD.cpp">
      <Filter>filesystem</Filter>
    </ClCompile>
    <ClCompile Include="..\..\xbmc\FileSystem\FileISO.cpp">
      <Filter>filesystem</Filter>
    </ClCompile>
    <ClCompile Include="..\..\xbmc\FileSystem\FileLastFM.cpp">
      <Filter>filesystem</Filter>
    </ClCompile>
    <ClCompile Include="..\..\xbmc\FileSystem\FileMusicDatabase.cpp">
      <Filter>filesystem</Filter>
    </ClCompile>
    <ClCompile Include="..\..\xbmc\FileSystem\FileRar.cpp">
      <Filter>filesystem</Filter>
    </ClCompile>
    <ClCompile Include="..\..\xbmc\FileSystem\FileRTV.cpp">
      <Filter>filesystem</Filter>
    </ClCompile>
    <ClCompile Include="..\..\xbmc\FileSystem\FileSFTP.cpp">
      <Filter>filesystem</Filter>
    </ClCompile>
    <ClCompile Include="..\..\xbmc\FileSystem\FileShoutcast.cpp">
      <Filter>filesystem</Filter>
    </ClCompile>
    <ClCompile Include="..\..\xbmc\FileSystem\FileSpecialProtocol.cpp">
      <Filter>filesystem</Filter>
    </ClCompile>
    <ClCompile Include="..\..\xbmc\FileSystem\FileTuxBox.cpp">
      <Filter>filesystem</Filter>
    </ClCompile>
    <ClCompile Include="..\..\xbmc\FileSystem\FileXBMSP.cpp">
      <Filter>filesystem</Filter>
    </ClCompile>
    <ClCompile Include="..\..\xbmc\FileSystem\FileZip.cpp">
      <Filter>filesystem</Filter>
    </ClCompile>
    <ClCompile Include="..\..\xbmc\FileSystem\FTPDirectory.cpp">
      <Filter>filesystem</Filter>
    </ClCompile>
    <ClCompile Include="..\..\xbmc\FileSystem\FTPParse.cpp">
      <Filter>filesystem</Filter>
    </ClCompile>
    <ClCompile Include="..\..\xbmc\FileSystem\HDDirectory.cpp">
      <Filter>filesystem</Filter>
    </ClCompile>
    <ClCompile Include="..\..\xbmc\FileSystem\HDHomeRun.cpp">
      <Filter>filesystem</Filter>
    </ClCompile>
    <ClCompile Include="..\..\xbmc\FileSystem\HTSPDirectory.cpp">
      <Filter>filesystem</Filter>
    </ClCompile>
    <ClCompile Include="..\..\xbmc\FileSystem\HTSPSession.cpp">
      <Filter>filesystem</Filter>
    </ClCompile>
    <ClCompile Include="..\..\xbmc\FileSystem\HTTPDirectory.cpp">
      <Filter>filesystem</Filter>
    </ClCompile>
    <ClCompile Include="..\..\xbmc\FileSystem\IDirectory.cpp">
      <Filter>filesystem</Filter>
    </ClCompile>
    <ClCompile Include="..\..\xbmc\FileSystem\IFile.cpp">
      <Filter>filesystem</Filter>
    </ClCompile>
    <ClCompile Include="..\..\xbmc\FileSystem\iso9660.cpp">
      <Filter>filesystem</Filter>
    </ClCompile>
    <ClCompile Include="..\..\xbmc\FileSystem\ISO9660Directory.cpp">
      <Filter>filesystem</Filter>
    </ClCompile>
    <ClCompile Include="..\..\xbmc\FileSystem\LastFMDirectory.cpp">
      <Filter>filesystem</Filter>
    </ClCompile>
    <ClCompile Include="..\..\xbmc\FileSystem\MultiPathDirectory.cpp">
      <Filter>filesystem</Filter>
    </ClCompile>
    <ClCompile Include="..\..\xbmc\FileSystem\MultiPathFile.cpp">
      <Filter>filesystem</Filter>
    </ClCompile>
    <ClCompile Include="..\..\xbmc\FileSystem\MusicDatabaseDirectory.cpp">
      <Filter>filesystem</Filter>
    </ClCompile>
    <ClCompile Include="..\..\xbmc\FileSystem\MusicFileDirectory.cpp">
      <Filter>filesystem</Filter>
    </ClCompile>
    <ClCompile Include="..\..\xbmc\FileSystem\MusicSearchDirectory.cpp">
      <Filter>filesystem</Filter>
    </ClCompile>
    <ClCompile Include="..\..\xbmc\FileSystem\MythDirectory.cpp">
      <Filter>filesystem</Filter>
    </ClCompile>
    <ClCompile Include="..\..\xbmc\FileSystem\MythFile.cpp">
      <Filter>filesystem</Filter>
    </ClCompile>
    <ClCompile Include="..\..\xbmc\FileSystem\MythSession.cpp">
      <Filter>filesystem</Filter>
    </ClCompile>
    <ClCompile Include="..\..\xbmc\FileSystem\NptXbmcFile.cpp">
      <Filter>filesystem</Filter>
    </ClCompile>
    <ClCompile Include="..\..\xbmc\FileSystem\NSFFileDirectory.cpp">
      <Filter>filesystem</Filter>
    </ClCompile>
    <ClCompile Include="..\..\xbmc\FileSystem\OGGFileDirectory.cpp">
      <Filter>filesystem</Filter>
    </ClCompile>
    <ClCompile Include="..\..\xbmc\FileSystem\PlaylistDirectory.cpp">
      <Filter>filesystem</Filter>
    </ClCompile>
    <ClCompile Include="..\..\xbmc\FileSystem\PlaylistFileDirectory.cpp">
      <Filter>filesystem</Filter>
    </ClCompile>
    <ClCompile Include="..\..\xbmc\FileSystem\PluginDirectory.cpp">
      <Filter>filesystem</Filter>
    </ClCompile>
    <ClCompile Include="..\..\xbmc\FileSystem\RarDirectory.cpp">
      <Filter>filesystem</Filter>
    </ClCompile>
    <ClCompile Include="..\..\xbmc\FileSystem\RarManager.cpp">
      <Filter>filesystem</Filter>
    </ClCompile>
    <ClCompile Include="..\..\xbmc\FileSystem\RSSDirectory.cpp">
      <Filter>filesystem</Filter>
    </ClCompile>
    <ClCompile Include="..\..\xbmc\FileSystem\RTVDirectory.cpp">
      <Filter>filesystem</Filter>
    </ClCompile>
    <ClCompile Include="..\..\xbmc\FileSystem\SAPDirectory.cpp">
      <Filter>filesystem</Filter>
    </ClCompile>
    <ClCompile Include="..\..\xbmc\FileSystem\SAPFile.cpp">
      <Filter>filesystem</Filter>
    </ClCompile>
    <ClCompile Include="..\..\xbmc\FileSystem\SFTPDirectory.cpp">
      <Filter>filesystem</Filter>
    </ClCompile>
    <ClCompile Include="..\..\xbmc\FileSystem\SIDFileDirectory.cpp">
      <Filter>filesystem</Filter>
    </ClCompile>
    <ClCompile Include="..\..\xbmc\FileSystem\SmartPlaylistDirectory.cpp">
      <Filter>filesystem</Filter>
    </ClCompile>
    <ClCompile Include="..\..\xbmc\FileSystem\SpecialProtocol.cpp">
      <Filter>filesystem</Filter>
    </ClCompile>
    <ClCompile Include="..\..\xbmc\FileSystem\SpecialProtocolDirectory.cpp">
      <Filter>filesystem</Filter>
    </ClCompile>
    <ClCompile Include="..\..\xbmc\FileSystem\StackDirectory.cpp">
      <Filter>filesystem</Filter>
    </ClCompile>
    <ClCompile Include="..\..\xbmc\FileSystem\UPnPDirectory.cpp">
      <Filter>filesystem</Filter>
    </ClCompile>
    <ClCompile Include="..\..\xbmc\FileSystem\VideoDatabaseDirectory.cpp">
      <Filter>filesystem</Filter>
    </ClCompile>
    <ClCompile Include="..\..\xbmc\FileSystem\VirtualDirectory.cpp">
      <Filter>filesystem</Filter>
    </ClCompile>
    <ClCompile Include="..\..\xbmc\FileSystem\VirtualPathDirectory.cpp">
      <Filter>filesystem</Filter>
    </ClCompile>
    <ClCompile Include="..\..\xbmc\FileSystem\VTPDirectory.cpp">
      <Filter>filesystem</Filter>
    </ClCompile>
    <ClCompile Include="..\..\xbmc\FileSystem\VTPFile.cpp">
      <Filter>filesystem</Filter>
    </ClCompile>
    <ClCompile Include="..\..\xbmc\FileSystem\VTPSession.cpp">
      <Filter>filesystem</Filter>
    </ClCompile>
    <ClCompile Include="..\..\xbmc\FileSystem\XBMSDirectory.cpp">
      <Filter>filesystem</Filter>
    </ClCompile>
    <ClCompile Include="..\..\xbmc\FileSystem\ZipDirectory.cpp">
      <Filter>filesystem</Filter>
    </ClCompile>
    <ClCompile Include="..\..\xbmc\FileSystem\ZipManager.cpp">
      <Filter>filesystem</Filter>
    </ClCompile>
    <ClCompile Include="..\..\xbmc\FileSystem\MusicDatabaseDirectory\DirectoryNode.cpp">
      <Filter>filesystem\MusicDatabaseDirectory</Filter>
    </ClCompile>
    <ClCompile Include="..\..\xbmc\FileSystem\MusicDatabaseDirectory\DirectoryNodeAlbum.cpp">
      <Filter>filesystem\MusicDatabaseDirectory</Filter>
    </ClCompile>
    <ClCompile Include="..\..\xbmc\FileSystem\MusicDatabaseDirectory\DirectoryNodeAlbumCompilations.cpp">
      <Filter>filesystem\MusicDatabaseDirectory</Filter>
    </ClCompile>
    <ClCompile Include="..\..\xbmc\FileSystem\MusicDatabaseDirectory\DirectoryNodeAlbumCompilationsSongs.cpp">
      <Filter>filesystem\MusicDatabaseDirectory</Filter>
    </ClCompile>
    <ClCompile Include="..\..\xbmc\FileSystem\MusicDatabaseDirectory\DirectoryNodeAlbumRecentlyAdded.cpp">
      <Filter>filesystem\MusicDatabaseDirectory</Filter>
    </ClCompile>
    <ClCompile Include="..\..\xbmc\FileSystem\MusicDatabaseDirectory\DirectoryNodeAlbumRecentlyAddedSong.cpp">
      <Filter>filesystem\MusicDatabaseDirectory</Filter>
    </ClCompile>
    <ClCompile Include="..\..\xbmc\FileSystem\MusicDatabaseDirectory\DirectoryNodeAlbumRecentlyPlayed.cpp">
      <Filter>filesystem\MusicDatabaseDirectory</Filter>
    </ClCompile>
    <ClCompile Include="..\..\xbmc\FileSystem\MusicDatabaseDirectory\DirectoryNodeAlbumRecentlyPlayedSong.cpp">
      <Filter>filesystem\MusicDatabaseDirectory</Filter>
    </ClCompile>
    <ClCompile Include="..\..\xbmc\FileSystem\MusicDatabaseDirectory\DirectoryNodeAlbumTop100.cpp">
      <Filter>filesystem\MusicDatabaseDirectory</Filter>
    </ClCompile>
    <ClCompile Include="..\..\xbmc\FileSystem\MusicDatabaseDirectory\DirectoryNodeAlbumTop100Song.cpp">
      <Filter>filesystem\MusicDatabaseDirectory</Filter>
    </ClCompile>
    <ClCompile Include="..\..\xbmc\FileSystem\MusicDatabaseDirectory\DirectoryNodeArtist.cpp">
      <Filter>filesystem\MusicDatabaseDirectory</Filter>
    </ClCompile>
    <ClCompile Include="..\..\xbmc\FileSystem\MusicDatabaseDirectory\DirectoryNodeGenre.cpp">
      <Filter>filesystem\MusicDatabaseDirectory</Filter>
    </ClCompile>
    <ClCompile Include="..\..\xbmc\FileSystem\MusicDatabaseDirectory\DirectoryNodeOverview.cpp">
      <Filter>filesystem\MusicDatabaseDirectory</Filter>
    </ClCompile>
    <ClCompile Include="..\..\xbmc\FileSystem\MusicDatabaseDirectory\DirectoryNodeRoot.cpp">
      <Filter>filesystem\MusicDatabaseDirectory</Filter>
    </ClCompile>
    <ClCompile Include="..\..\xbmc\FileSystem\MusicDatabaseDirectory\DirectoryNodeSingles.cpp">
      <Filter>filesystem\MusicDatabaseDirectory</Filter>
    </ClCompile>
    <ClCompile Include="..\..\xbmc\FileSystem\MusicDatabaseDirectory\DirectoryNodeSong.cpp">
      <Filter>filesystem\MusicDatabaseDirectory</Filter>
    </ClCompile>
    <ClCompile Include="..\..\xbmc\FileSystem\MusicDatabaseDirectory\DirectoryNodeSongTop100.cpp">
      <Filter>filesystem\MusicDatabaseDirectory</Filter>
    </ClCompile>
    <ClCompile Include="..\..\xbmc\FileSystem\MusicDatabaseDirectory\DirectoryNodeTop100.cpp">
      <Filter>filesystem\MusicDatabaseDirectory</Filter>
    </ClCompile>
    <ClCompile Include="..\..\xbmc\FileSystem\MusicDatabaseDirectory\DirectoryNodeYear.cpp">
      <Filter>filesystem\MusicDatabaseDirectory</Filter>
    </ClCompile>
    <ClCompile Include="..\..\xbmc\FileSystem\MusicDatabaseDirectory\DirectoryNodeYearAlbum.cpp">
      <Filter>filesystem\MusicDatabaseDirectory</Filter>
    </ClCompile>
    <ClCompile Include="..\..\xbmc\FileSystem\MusicDatabaseDirectory\DirectoryNodeYearSong.cpp">
      <Filter>filesystem\MusicDatabaseDirectory</Filter>
    </ClCompile>
    <ClCompile Include="..\..\xbmc\FileSystem\MusicDatabaseDirectory\QueryParams.cpp">
      <Filter>filesystem\MusicDatabaseDirectory</Filter>
    </ClCompile>
    <ClCompile Include="..\..\xbmc\FileSystem\VideoDatabaseDirectory\DirectoryNode.cpp">
      <Filter>filesystem\VideoDatabaseDirectory</Filter>
    </ClCompile>
    <ClCompile Include="..\..\xbmc\FileSystem\VideoDatabaseDirectory\DirectoryNodeActor.cpp">
      <Filter>filesystem\VideoDatabaseDirectory</Filter>
    </ClCompile>
    <ClCompile Include="..\..\xbmc\FileSystem\VideoDatabaseDirectory\DirectoryNodeDirector.cpp">
      <Filter>filesystem\VideoDatabaseDirectory</Filter>
    </ClCompile>
    <ClCompile Include="..\..\xbmc\FileSystem\VideoDatabaseDirectory\DirectoryNodeEpisodes.cpp">
      <Filter>filesystem\VideoDatabaseDirectory</Filter>
    </ClCompile>
    <ClCompile Include="..\..\xbmc\FileSystem\VideoDatabaseDirectory\DirectoryNodeGenre.cpp">
      <Filter>filesystem\VideoDatabaseDirectory</Filter>
    </ClCompile>
    <ClCompile Include="..\..\xbmc\FileSystem\VideoDatabaseDirectory\DirectoryNodeMoviesOverview.cpp">
      <Filter>filesystem\VideoDatabaseDirectory</Filter>
    </ClCompile>
    <ClCompile Include="..\..\xbmc\FileSystem\VideoDatabaseDirectory\DirectoryNodeMusicVideoAlbum.cpp">
      <Filter>filesystem\VideoDatabaseDirectory</Filter>
    </ClCompile>
    <ClCompile Include="..\..\xbmc\FileSystem\VideoDatabaseDirectory\DirectoryNodeMusicVideosOverview.cpp">
      <Filter>filesystem\VideoDatabaseDirectory</Filter>
    </ClCompile>
    <ClCompile Include="..\..\xbmc\FileSystem\VideoDatabaseDirectory\DirectoryNodeOverview.cpp">
      <Filter>filesystem\VideoDatabaseDirectory</Filter>
    </ClCompile>
    <ClCompile Include="..\..\xbmc\FileSystem\VideoDatabaseDirectory\DirectoryNodeRecentlyAddedEpisodes.cpp">
      <Filter>filesystem\VideoDatabaseDirectory</Filter>
    </ClCompile>
    <ClCompile Include="..\..\xbmc\FileSystem\VideoDatabaseDirectory\DirectoryNodeRecentlyAddedMovies.cpp">
      <Filter>filesystem\VideoDatabaseDirectory</Filter>
    </ClCompile>
    <ClCompile Include="..\..\xbmc\FileSystem\VideoDatabaseDirectory\DirectoryNodeRecentlyAddedMusicVideos.cpp">
      <Filter>filesystem\VideoDatabaseDirectory</Filter>
    </ClCompile>
    <ClCompile Include="..\..\xbmc\FileSystem\VideoDatabaseDirectory\DirectoryNodeRoot.cpp">
      <Filter>filesystem\VideoDatabaseDirectory</Filter>
    </ClCompile>
    <ClCompile Include="..\..\xbmc\FileSystem\VideoDatabaseDirectory\DirectoryNodeSeasons.cpp">
      <Filter>filesystem\VideoDatabaseDirectory</Filter>
    </ClCompile>
    <ClCompile Include="..\..\xbmc\FileSystem\VideoDatabaseDirectory\DirectoryNodeSets.cpp">
      <Filter>filesystem\VideoDatabaseDirectory</Filter>
    </ClCompile>
    <ClCompile Include="..\..\xbmc\FileSystem\VideoDatabaseDirectory\DirectoryNodeStudio.cpp">
      <Filter>filesystem\VideoDatabaseDirectory</Filter>
    </ClCompile>
    <ClCompile Include="..\..\xbmc\FileSystem\VideoDatabaseDirectory\DirectoryNodeTitleMovies.cpp">
      <Filter>filesystem\VideoDatabaseDirectory</Filter>
    </ClCompile>
    <ClCompile Include="..\..\xbmc\FileSystem\VideoDatabaseDirectory\DirectoryNodeTitleMusicVideos.cpp">
      <Filter>filesystem\VideoDatabaseDirectory</Filter>
    </ClCompile>
    <ClCompile Include="..\..\xbmc\FileSystem\VideoDatabaseDirectory\DirectoryNodeTitleTvShows.cpp">
      <Filter>filesystem\VideoDatabaseDirectory</Filter>
    </ClCompile>
    <ClCompile Include="..\..\xbmc\FileSystem\VideoDatabaseDirectory\DirectoryNodeTvShowsOverview.cpp">
      <Filter>filesystem\VideoDatabaseDirectory</Filter>
    </ClCompile>
    <ClCompile Include="..\..\xbmc\FileSystem\VideoDatabaseDirectory\DirectoryNodeYear.cpp">
      <Filter>filesystem\VideoDatabaseDirectory</Filter>
    </ClCompile>
    <ClCompile Include="..\..\xbmc\FileSystem\VideoDatabaseDirectory\QueryParams.cpp">
      <Filter>filesystem\VideoDatabaseDirectory</Filter>
    </ClCompile>
    <ClCompile Include="..\..\xbmc\addons\Addon.cpp">
      <Filter>addons</Filter>
    </ClCompile>
    <ClCompile Include="..\..\xbmc\addons\AddonManager.cpp">
      <Filter>addons</Filter>
    </ClCompile>
    <ClCompile Include="..\..\xbmc\addons\AddonStatusHandler.cpp">
      <Filter>addons</Filter>
    </ClCompile>
    <ClCompile Include="..\..\xbmc\addons\Scraper.cpp">
      <Filter>addons</Filter>
    </ClCompile>
    <ClCompile Include="..\..\xbmc\addons\ScreenSaver.cpp">
      <Filter>addons</Filter>
    </ClCompile>
    <ClCompile Include="..\..\xbmc\addons\Visualisation.cpp">
      <Filter>addons</Filter>
    </ClCompile>
    <ClCompile Include="..\..\xbmc\addons\Repository.cpp">
      <Filter>addons</Filter>
    </ClCompile>
    <ClCompile Include="..\..\xbmc\addons\Skin.cpp">
      <Filter>addons</Filter>
    </ClCompile>
    <ClCompile Include="..\..\xbmc\FileSystem\VideoDatabaseDirectory\DirectoryNodeCountry.cpp">
      <Filter>filesystem\VideoDatabaseDirectory</Filter>
    </ClCompile>
    <ClCompile Include="..\..\xbmc\addons\PluginSource.cpp">
      <Filter>addons</Filter>
    </ClCompile>
    <ClCompile Include="..\..\xbmc\cores\dvdplayer\DVDCodecs\Video\CrystalHD.cpp">
      <Filter>cores\dvdplayer\DVDCodecs\Video</Filter>
    </ClCompile>
    <ClCompile Include="..\..\xbmc\cores\VideoRenderers\VideoShaders\WinVideoFilter.cpp">
      <Filter>cores\VideoRenderers\Shaders</Filter>
    </ClCompile>
    <ClCompile Include="..\..\xbmc\cores\dvdplayer\DVDSubtitles\DVDSubtitleTagMicroDVD.cpp">
      <Filter>cores\dvdplayer\DVDSubtitles</Filter>
    </ClCompile>
    <ClCompile Include="..\..\xbmc\cores\dvdplayer\DVDSubtitles\DVDSubtitleTagSami.cpp">
      <Filter>cores\dvdplayer\DVDSubtitles</Filter>
    </ClCompile>
    <ClCompile Include="..\..\xbmc\cores\dvdplayer\DVDInputStreams\DVDInputStreamBluray.cpp">
      <Filter>cores\dvdplayer\DVDInputStreams</Filter>
    </ClCompile>
    <ClCompile Include="..\..\xbmc\addons\Service.cpp">
      <Filter>addons</Filter>
    </ClCompile>
    <ClCompile Include="..\..\xbmc\MediaSource.cpp" />
    <ClCompile Include="..\..\xbmc\guilib\GUIDialog.cpp">
      <Filter>guilib</Filter>
    </ClCompile>
    <ClCompile Include="..\..\xbmc\MediaSource.cpp" />
    <ClCompile Include="..\..\xbmc\MediaSource.cpp" />
    <ClCompile Include="..\..\xbmc\MediaSource.cpp" />
    <ClCompile Include="..\..\xbmc\music\karaoke\GUIDialogKaraokeSongSelector.cpp">
      <Filter>music\karaoke</Filter>
    </ClCompile>
    <ClCompile Include="..\..\xbmc\music\karaoke\GUIWindowKaraokeLyrics.cpp">
      <Filter>music\karaoke</Filter>
    </ClCompile>
    <ClCompile Include="..\..\xbmc\music\karaoke\karaokelyrics.cpp">
      <Filter>music\karaoke</Filter>
    </ClCompile>
    <ClCompile Include="..\..\xbmc\music\karaoke\karaokelyricscdg.cpp">
      <Filter>music\karaoke</Filter>
    </ClCompile>
    <ClCompile Include="..\..\xbmc\music\karaoke\karaokelyricsfactory.cpp">
      <Filter>music\karaoke</Filter>
    </ClCompile>
    <ClCompile Include="..\..\xbmc\music\karaoke\karaokelyricsmanager.cpp">
      <Filter>music\karaoke</Filter>
    </ClCompile>
    <ClCompile Include="..\..\xbmc\music\karaoke\karaokelyricstext.cpp">
      <Filter>music\karaoke</Filter>
    </ClCompile>
    <ClCompile Include="..\..\xbmc\music\karaoke\karaokelyricstextkar.cpp">
      <Filter>music\karaoke</Filter>
    </ClCompile>
    <ClCompile Include="..\..\xbmc\music\karaoke\karaokelyricstextlrc.cpp">
      <Filter>music\karaoke</Filter>
    </ClCompile>
    <ClCompile Include="..\..\xbmc\music\karaoke\karaokelyricstextustar.cpp">
      <Filter>music\karaoke</Filter>
    </ClCompile>
    <ClCompile Include="..\..\xbmc\music\karaoke\karaokewindowbackground.cpp">
      <Filter>music\karaoke</Filter>
    </ClCompile>
    <ClCompile Include="..\..\xbmc\dbwrappers\Database.cpp">
      <Filter>database</Filter>
    </ClCompile>
    <ClCompile Include="..\..\xbmc\dbwrappers\dataset.cpp">
      <Filter>database</Filter>
    </ClCompile>
    <ClCompile Include="..\..\xbmc\dbwrappers\qry_dat.cpp">
      <Filter>database</Filter>
    </ClCompile>
    <ClCompile Include="..\..\xbmc\music\Album.cpp">
      <Filter>music</Filter>
    </ClCompile>
    <ClCompile Include="..\..\xbmc\music\Artist.cpp">
      <Filter>music</Filter>
    </ClCompile>
    <ClCompile Include="..\..\xbmc\music\GUIViewStateMusic.cpp">
      <Filter>music</Filter>
    </ClCompile>
    <ClCompile Include="..\..\xbmc\music\LastFmManager.cpp">
      <Filter>music</Filter>
    </ClCompile>
    <ClCompile Include="..\..\xbmc\music\MusicInfoLoader.cpp">
      <Filter>music</Filter>
    </ClCompile>
    <ClCompile Include="..\..\xbmc\music\Song.cpp">
      <Filter>music</Filter>
    </ClCompile>
    <ClCompile Include="..\..\xbmc\cdrip\CDDAReader.cpp">
      <Filter>cdrip</Filter>
    </ClCompile>
    <ClCompile Include="..\..\xbmc\cdrip\CDDARipper.cpp">
      <Filter>cdrip</Filter>
    </ClCompile>
    <ClCompile Include="..\..\xbmc\cdrip\Encoder.cpp">
      <Filter>cdrip</Filter>
    </ClCompile>
    <ClCompile Include="..\..\xbmc\cdrip\EncoderFlac.cpp">
      <Filter>cdrip</Filter>
    </ClCompile>
    <ClCompile Include="..\..\xbmc\cdrip\EncoderLame.cpp">
      <Filter>cdrip</Filter>
    </ClCompile>
    <ClCompile Include="..\..\xbmc\cdrip\EncoderVorbis.cpp">
      <Filter>cdrip</Filter>
    </ClCompile>
    <ClCompile Include="..\..\xbmc\cdrip\EncoderWav.cpp">
      <Filter>cdrip</Filter>
    </ClCompile>
    <ClCompile Include="..\..\xbmc\addons\GUIDialogAddonInfo.cpp">
      <Filter>addons</Filter>
    </ClCompile>
    <ClCompile Include="..\..\xbmc\addons\GUIDialogAddonSettings.cpp">
      <Filter>addons</Filter>
    </ClCompile>
    <ClCompile Include="..\..\xbmc\dialogs\GUIDialogBoxBase.cpp">
      <Filter>dialogs</Filter>
    </ClCompile>
    <ClCompile Include="..\..\xbmc\dialogs\GUIDialogBusy.cpp">
      <Filter>dialogs</Filter>
    </ClCompile>
    <ClCompile Include="..\..\xbmc\dialogs\GUIDialogButtonMenu.cpp">
      <Filter>dialogs</Filter>
    </ClCompile>
    <ClCompile Include="..\..\xbmc\dialogs\GUIDialogContextMenu.cpp">
      <Filter>dialogs</Filter>
    </ClCompile>
    <ClCompile Include="..\..\xbmc\dialogs\GUIDialogFavourites.cpp">
      <Filter>dialogs</Filter>
    </ClCompile>
    <ClCompile Include="..\..\xbmc\dialogs\GUIDialogFileBrowser.cpp">
      <Filter>dialogs</Filter>
    </ClCompile>
    <ClCompile Include="..\..\xbmc\dialogs\GUIDialogGamepad.cpp">
      <Filter>dialogs</Filter>
    </ClCompile>
    <ClCompile Include="..\..\xbmc\dialogs\GUIDialogKaiToast.cpp">
      <Filter>dialogs</Filter>
    </ClCompile>
    <ClCompile Include="..\..\xbmc\dialogs\GUIDialogKeyboard.cpp">
      <Filter>dialogs</Filter>
    </ClCompile>
    <ClCompile Include="..\..\xbmc\dialogs\GUIDialogMediaSource.cpp">
      <Filter>dialogs</Filter>
    </ClCompile>
    <ClCompile Include="..\..\xbmc\dialogs\GUIDialogMuteBug.cpp">
      <Filter>dialogs</Filter>
    </ClCompile>
    <ClCompile Include="..\..\xbmc\dialogs\GUIDialogNumeric.cpp">
      <Filter>dialogs</Filter>
    </ClCompile>
    <ClCompile Include="..\..\xbmc\dialogs\GUIDialogOK.cpp">
      <Filter>dialogs</Filter>
    </ClCompile>
    <ClCompile Include="..\..\xbmc\dialogs\GUIDialogPlayerControls.cpp">
      <Filter>dialogs</Filter>
    </ClCompile>
    <ClCompile Include="..\..\xbmc\dialogs\GUIDialogProgress.cpp">
      <Filter>dialogs</Filter>
    </ClCompile>
    <ClCompile Include="..\..\xbmc\dialogs\GUIDialogSeekBar.cpp">
      <Filter>dialogs</Filter>
    </ClCompile>
    <ClCompile Include="..\..\xbmc\dialogs\GUIDialogSelect.cpp">
      <Filter>dialogs</Filter>
    </ClCompile>
    <ClCompile Include="..\..\xbmc\dialogs\GUIDialogSlider.cpp">
      <Filter>dialogs</Filter>
    </ClCompile>
    <ClCompile Include="..\..\xbmc\dialogs\GUIDialogSmartPlaylistEditor.cpp">
      <Filter>dialogs</Filter>
    </ClCompile>
    <ClCompile Include="..\..\xbmc\dialogs\GUIDialogSmartPlaylistRule.cpp">
      <Filter>dialogs</Filter>
    </ClCompile>
    <ClCompile Include="..\..\xbmc\dialogs\GUIDialogSubMenu.cpp">
      <Filter>dialogs</Filter>
    </ClCompile>
    <ClCompile Include="..\..\xbmc\dialogs\GUIDialogTextViewer.cpp">
      <Filter>dialogs</Filter>
    </ClCompile>
    <ClCompile Include="..\..\xbmc\dialogs\GUIDialogVolumeBar.cpp">
      <Filter>dialogs</Filter>
    </ClCompile>
    <ClCompile Include="..\..\xbmc\dialogs\GUIDialogYesNo.cpp">
      <Filter>dialogs</Filter>
    </ClCompile>
    <ClCompile Include="..\..\xbmc\filesystem\ZeroconfDirectory.cpp">
      <Filter>filesystem</Filter>
    </ClCompile>
    <ClCompile Include="..\..\xbmc\Application.cpp" />
    <ClCompile Include="..\..\xbmc\MediaSource.cpp" />
    <ClCompile Include="..\..\xbmc\SystemGlobals.cpp" />
    <ClCompile Include="..\..\xbmc\xbmc.cpp" />
    <ClCompile Include="..\..\xbmc\guilib\AnimatedGif.cpp">
      <Filter>guilib</Filter>
    </ClCompile>
    <ClCompile Include="..\..\xbmc\guilib\AudioContext.cpp">
      <Filter>guilib</Filter>
    </ClCompile>
    <ClCompile Include="..\..\xbmc\guilib\D3DResource.cpp">
      <Filter>guilib</Filter>
    </ClCompile>
    <ClCompile Include="..\..\xbmc\guilib\DDSImage.cpp">
      <Filter>guilib</Filter>
    </ClCompile>
    <ClCompile Include="..\..\xbmc\guilib\DirectXGraphics.cpp">
      <Filter>guilib</Filter>
    </ClCompile>
    <ClCompile Include="..\..\xbmc\guilib\FrameBufferObject.cpp">
      <Filter>guilib</Filter>
    </ClCompile>
    <ClCompile Include="..\..\xbmc\guilib\GUIAudioManager.cpp">
      <Filter>guilib</Filter>
    </ClCompile>
    <ClCompile Include="..\..\xbmc\guilib\GUIBaseContainer.cpp">
      <Filter>guilib</Filter>
    </ClCompile>
    <ClCompile Include="..\..\xbmc\guilib\GUIBorderedImage.cpp">
      <Filter>guilib</Filter>
    </ClCompile>
    <ClCompile Include="..\..\xbmc\guilib\GUIButtonControl.cpp">
      <Filter>guilib</Filter>
    </ClCompile>
    <ClCompile Include="..\..\xbmc\guilib\GUIButtonScroller.cpp">
      <Filter>guilib</Filter>
    </ClCompile>
    <ClCompile Include="..\..\xbmc\guilib\GUICheckMarkControl.cpp">
      <Filter>guilib</Filter>
    </ClCompile>
    <ClCompile Include="..\..\xbmc\guilib\GUIColorManager.cpp">
      <Filter>guilib</Filter>
    </ClCompile>
    <ClCompile Include="..\..\xbmc\guilib\GUIControl.cpp">
      <Filter>guilib</Filter>
    </ClCompile>
    <ClCompile Include="..\..\xbmc\guilib\GUIControlFactory.cpp">
      <Filter>guilib</Filter>
    </ClCompile>
    <ClCompile Include="..\..\xbmc\guilib\GUIControlGroup.cpp">
      <Filter>guilib</Filter>
    </ClCompile>
    <ClCompile Include="..\..\xbmc\guilib\GUIControlGroupList.cpp">
      <Filter>guilib</Filter>
    </ClCompile>
    <ClCompile Include="..\..\xbmc\guilib\GUIControlProfiler.cpp">
      <Filter>guilib</Filter>
    </ClCompile>
    <ClCompile Include="..\..\xbmc\guilib\GUIEditControl.cpp">
      <Filter>guilib</Filter>
    </ClCompile>
    <ClCompile Include="..\..\xbmc\guilib\GUIFadeLabelControl.cpp">
      <Filter>guilib</Filter>
    </ClCompile>
    <ClCompile Include="..\..\xbmc\guilib\GUIFixedListContainer.cpp">
      <Filter>guilib</Filter>
    </ClCompile>
    <ClCompile Include="..\..\xbmc\guilib\GUIFont.cpp">
      <Filter>guilib</Filter>
    </ClCompile>
    <ClCompile Include="..\..\xbmc\guilib\GUIFontManager.cpp">
      <Filter>guilib</Filter>
    </ClCompile>
    <ClCompile Include="..\..\xbmc\guilib\GUIImage.cpp">
      <Filter>guilib</Filter>
    </ClCompile>
    <ClCompile Include="..\..\xbmc\guilib\GUIIncludes.cpp">
      <Filter>guilib</Filter>
    </ClCompile>
    <ClCompile Include="..\..\xbmc\guilib\GUIInfoTypes.cpp">
      <Filter>guilib</Filter>
    </ClCompile>
    <ClCompile Include="..\..\xbmc\guilib\GUILabel.cpp">
      <Filter>guilib</Filter>
    </ClCompile>
    <ClCompile Include="..\..\xbmc\guilib\GUILabelControl.cpp">
      <Filter>guilib</Filter>
    </ClCompile>
    <ClCompile Include="..\..\xbmc\guilib\GUIListContainer.cpp">
      <Filter>guilib</Filter>
    </ClCompile>
    <ClCompile Include="..\..\xbmc\guilib\GUIListGroup.cpp">
      <Filter>guilib</Filter>
    </ClCompile>
    <ClCompile Include="..\..\xbmc\guilib\GUIListItem.cpp">
      <Filter>guilib</Filter>
    </ClCompile>
    <ClCompile Include="..\..\xbmc\guilib\GUIListItemLayout.cpp">
      <Filter>guilib</Filter>
    </ClCompile>
    <ClCompile Include="..\..\xbmc\guilib\GUIListLabel.cpp">
      <Filter>guilib</Filter>
    </ClCompile>
    <ClCompile Include="..\..\xbmc\guilib\GUIMessage.cpp">
      <Filter>guilib</Filter>
    </ClCompile>
    <ClCompile Include="..\..\xbmc\guilib\GUIMoverControl.cpp">
      <Filter>guilib</Filter>
    </ClCompile>
    <ClCompile Include="..\..\xbmc\guilib\GUIMultiImage.cpp">
      <Filter>guilib</Filter>
    </ClCompile>
    <ClCompile Include="..\..\xbmc\guilib\GUIMultiSelectText.cpp">
      <Filter>guilib</Filter>
    </ClCompile>
    <ClCompile Include="..\..\xbmc\guilib\GUIPanelContainer.cpp">
      <Filter>guilib</Filter>
    </ClCompile>
    <ClCompile Include="..\..\xbmc\guilib\GUIProgressControl.cpp">
      <Filter>guilib</Filter>
    </ClCompile>
    <ClCompile Include="..\..\xbmc\guilib\GUIRadioButtonControl.cpp">
      <Filter>guilib</Filter>
    </ClCompile>
    <ClCompile Include="..\..\xbmc\guilib\GUIRenderingControl.cpp">
      <Filter>guilib</Filter>
    </ClCompile>
    <ClCompile Include="..\..\xbmc\guilib\GUIResizeControl.cpp">
      <Filter>guilib</Filter>
    </ClCompile>
    <ClCompile Include="..\..\xbmc\guilib\GUIRSSControl.cpp">
      <Filter>guilib</Filter>
    </ClCompile>
    <ClCompile Include="..\..\xbmc\guilib\GUIScrollBarControl.cpp">
      <Filter>guilib</Filter>
    </ClCompile>
    <ClCompile Include="..\..\xbmc\guilib\GUISelectButtonControl.cpp">
      <Filter>guilib</Filter>
    </ClCompile>
    <ClCompile Include="..\..\xbmc\guilib\GUISettingsSliderControl.cpp">
      <Filter>guilib</Filter>
    </ClCompile>
    <ClCompile Include="..\..\xbmc\guilib\GUIShader.cpp">
      <Filter>guilib</Filter>
    </ClCompile>
    <ClCompile Include="..\..\xbmc\guilib\GUISliderControl.cpp">
      <Filter>guilib</Filter>
    </ClCompile>
    <ClCompile Include="..\..\xbmc\guilib\GUISound.cpp">
      <Filter>guilib</Filter>
    </ClCompile>
    <ClCompile Include="..\..\xbmc\guilib\GUISpinControl.cpp">
      <Filter>guilib</Filter>
    </ClCompile>
    <ClCompile Include="..\..\xbmc\guilib\GUISpinControlEx.cpp">
      <Filter>guilib</Filter>
    </ClCompile>
    <ClCompile Include="..\..\xbmc\guilib\GUIStandardWindow.cpp">
      <Filter>guilib</Filter>
    </ClCompile>
    <ClCompile Include="..\..\xbmc\guilib\GUIStaticItem.cpp">
      <Filter>guilib</Filter>
    </ClCompile>
    <ClCompile Include="..\..\xbmc\guilib\GUITextBox.cpp">
      <Filter>guilib</Filter>
    </ClCompile>
    <ClCompile Include="..\..\xbmc\guilib\GUITextLayout.cpp">
      <Filter>guilib</Filter>
    </ClCompile>
    <ClCompile Include="..\..\xbmc\guilib\GUIToggleButtonControl.cpp">
      <Filter>guilib</Filter>
    </ClCompile>
    <ClCompile Include="..\..\xbmc\guilib\GUIVideoControl.cpp">
      <Filter>guilib</Filter>
    </ClCompile>
    <ClCompile Include="..\..\xbmc\guilib\GUIVisualisationControl.cpp">
      <Filter>guilib</Filter>
    </ClCompile>
    <ClCompile Include="..\..\xbmc\guilib\GUIWindow.cpp">
      <Filter>guilib</Filter>
    </ClCompile>
    <ClCompile Include="..\..\xbmc\guilib\GUIWindowManager.cpp">
      <Filter>guilib</Filter>
    </ClCompile>
    <ClCompile Include="..\..\xbmc\guilib\GUIWrappingListContainer.cpp">
      <Filter>guilib</Filter>
    </ClCompile>
    <ClCompile Include="..\..\xbmc\guilib\IWindowManagerCallback.cpp">
      <Filter>guilib</Filter>
    </ClCompile>
    <ClCompile Include="..\..\xbmc\guilib\Key.cpp">
      <Filter>guilib</Filter>
    </ClCompile>
    <ClCompile Include="..\..\xbmc\guilib\LocalizeStrings.cpp">
      <Filter>guilib</Filter>
    </ClCompile>
    <ClCompile Include="..\..\xbmc\guilib\MatrixGLES.cpp">
      <Filter>guilib</Filter>
    </ClCompile>
    <ClCompile Include="..\..\xbmc\guilib\Shader.cpp">
      <Filter>guilib</Filter>
    </ClCompile>
    <ClCompile Include="..\..\xbmc\guilib\TextureBundle.cpp">
      <Filter>guilib</Filter>
    </ClCompile>
    <ClCompile Include="..\..\xbmc\guilib\TextureBundleXBT.cpp">
      <Filter>guilib</Filter>
    </ClCompile>
    <ClCompile Include="..\..\xbmc\guilib\TextureBundleXPR.cpp">
      <Filter>guilib</Filter>
    </ClCompile>
    <ClCompile Include="..\..\xbmc\guilib\VisibleEffect.cpp">
      <Filter>guilib</Filter>
    </ClCompile>
    <ClCompile Include="..\..\xbmc\guilib\XBTF.cpp">
      <Filter>guilib</Filter>
    </ClCompile>
    <ClCompile Include="..\..\xbmc\guilib\XBTFReader.cpp">
      <Filter>guilib</Filter>
    </ClCompile>
    <ClCompile Include="..\..\xbmc\input\ButtonTranslator.cpp">
      <Filter>input</Filter>
    </ClCompile>
    <ClCompile Include="..\..\xbmc\input\KeyboardLayoutConfiguration.cpp">
      <Filter>input</Filter>
    </ClCompile>
    <ClCompile Include="..\..\xbmc\input\KeyboardStat.cpp">
      <Filter>input</Filter>
    </ClCompile>
    <ClCompile Include="..\..\xbmc\input\MouseStat.cpp">
      <Filter>input</Filter>
    </ClCompile>
    <ClCompile Include="..\..\xbmc\input\SDLJoystick.cpp">
      <Filter>input</Filter>
    </ClCompile>
    <ClCompile Include="..\..\xbmc\input\windows\IRServerSuite.cpp">
      <Filter>input\windows</Filter>
    </ClCompile>
    <ClCompile Include="..\..\xbmc\input\windows\IrssMessage.cpp">
      <Filter>input\windows</Filter>
    </ClCompile>
    <ClCompile Include="..\..\xbmc\interfaces\http-api\HttpApi.cpp">
      <Filter>interfaces\http-api</Filter>
    </ClCompile>
    <ClCompile Include="..\..\xbmc\interfaces\http-api\XBMChttp.cpp">
      <Filter>interfaces\http-api</Filter>
    </ClCompile>
    <ClCompile Include="..\..\xbmc\interfaces\json-rpc\AudioLibrary.cpp">
      <Filter>interfaces\json-rpc</Filter>
    </ClCompile>
    <ClCompile Include="..\..\xbmc\interfaces\json-rpc\AVPlayerOperations.cpp">
      <Filter>interfaces\json-rpc</Filter>
    </ClCompile>
    <ClCompile Include="..\..\xbmc\interfaces\json-rpc\AVPlaylistOperations.cpp">
      <Filter>interfaces\json-rpc</Filter>
    </ClCompile>
    <ClCompile Include="..\..\xbmc\interfaces\json-rpc\FileItemHandler.cpp">
      <Filter>interfaces\json-rpc</Filter>
    </ClCompile>
    <ClCompile Include="..\..\xbmc\interfaces\json-rpc\FileOperations.cpp">
      <Filter>interfaces\json-rpc</Filter>
    </ClCompile>
    <ClCompile Include="..\..\xbmc\interfaces\json-rpc\JSONRPC.cpp">
      <Filter>interfaces\json-rpc</Filter>
    </ClCompile>
    <ClCompile Include="..\..\xbmc\interfaces\json-rpc\PicturePlayerOperations.cpp">
      <Filter>interfaces\json-rpc</Filter>
    </ClCompile>
    <ClCompile Include="..\..\xbmc\interfaces\json-rpc\PlayerOperations.cpp">
      <Filter>interfaces\json-rpc</Filter>
    </ClCompile>
    <ClCompile Include="..\..\xbmc\interfaces\json-rpc\PlaylistOperations.cpp">
      <Filter>interfaces\json-rpc</Filter>
    </ClCompile>
    <ClCompile Include="..\..\xbmc\interfaces\json-rpc\SystemOperations.cpp">
      <Filter>interfaces\json-rpc</Filter>
    </ClCompile>
    <ClCompile Include="..\..\xbmc\interfaces\json-rpc\VideoLibrary.cpp">
      <Filter>interfaces\json-rpc</Filter>
    </ClCompile>
    <ClCompile Include="..\..\xbmc\interfaces\json-rpc\XBMCOperations.cpp">
      <Filter>interfaces\json-rpc</Filter>
    </ClCompile>
    <ClCompile Include="..\..\xbmc\interfaces\python\XBPython.cpp">
      <Filter>interfaces\python</Filter>
    </ClCompile>
    <ClCompile Include="..\..\xbmc\interfaces\python\XBPyThread.cpp">
      <Filter>interfaces\python</Filter>
    </ClCompile>
    <ClCompile Include="..\..\xbmc\win32\WIN32XBPythonDll.cpp">
      <Filter>interfaces\python</Filter>
    </ClCompile>
    <ClCompile Include="..\..\xbmc\music\dialogs\GUIDialogMusicInfo.cpp">
      <Filter>music\dialogs</Filter>
    </ClCompile>
    <ClCompile Include="..\..\xbmc\music\dialogs\GUIDialogMusicOSD.cpp">
      <Filter>music\dialogs</Filter>
    </ClCompile>
    <ClCompile Include="..\..\xbmc\music\dialogs\GUIDialogMusicOverlay.cpp">
      <Filter>music\dialogs</Filter>
    </ClCompile>
    <ClCompile Include="..\..\xbmc\music\dialogs\GUIDialogMusicScan.cpp">
      <Filter>music\dialogs</Filter>
    </ClCompile>
    <ClCompile Include="..\..\xbmc\music\dialogs\GUIDialogSongInfo.cpp">
      <Filter>music\dialogs</Filter>
    </ClCompile>
    <ClCompile Include="..\..\xbmc\music\dialogs\GUIDialogVisualisationPresetList.cpp">
      <Filter>music\dialogs</Filter>
    </ClCompile>
    <ClCompile Include="..\..\xbmc\music\infoscanner\MusicAlbumInfo.cpp">
      <Filter>music\infoscanner</Filter>
    </ClCompile>
    <ClCompile Include="..\..\xbmc\music\infoscanner\MusicArtistInfo.cpp">
      <Filter>music\infoscanner</Filter>
    </ClCompile>
    <ClCompile Include="..\..\xbmc\music\infoscanner\MusicInfoScanner.cpp">
      <Filter>music\infoscanner</Filter>
    </ClCompile>
    <ClCompile Include="..\..\xbmc\music\infoscanner\MusicInfoScraper.cpp">
      <Filter>music\infoscanner</Filter>
    </ClCompile>
    <ClCompile Include="..\..\xbmc\music\windows\GUIWindowMusicBase.cpp">
      <Filter>music\windows</Filter>
    </ClCompile>
    <ClCompile Include="..\..\xbmc\music\windows\GUIWindowMusicNav.cpp">
      <Filter>music\windows</Filter>
    </ClCompile>
    <ClCompile Include="..\..\xbmc\music\windows\GUIWindowMusicPlaylist.cpp">
      <Filter>music\windows</Filter>
    </ClCompile>
    <ClCompile Include="..\..\xbmc\music\windows\GUIWindowMusicPlaylistEditor.cpp">
      <Filter>music\windows</Filter>
    </ClCompile>
    <ClCompile Include="..\..\xbmc\music\windows\GUIWindowMusicSongs.cpp">
      <Filter>music\windows</Filter>
    </ClCompile>
    <ClCompile Include="..\..\xbmc\music\windows\GUIWindowVisualisation.cpp">
      <Filter>music\windows</Filter>
    </ClCompile>
    <ClCompile Include="..\..\xbmc\music\tags\APEv2Tag.cpp">
      <Filter>music\tags</Filter>
    </ClCompile>
    <ClCompile Include="..\..\xbmc\music\tags\FlacTag.cpp">
      <Filter>music\tags</Filter>
    </ClCompile>
    <ClCompile Include="..\..\xbmc\music\tags\Id3Tag.cpp">
      <Filter>music\tags</Filter>
    </ClCompile>
    <ClCompile Include="..\..\xbmc\music\tags\MusicInfoTag.cpp">
      <Filter>music\tags</Filter>
    </ClCompile>
    <ClCompile Include="..\..\xbmc\music\tags\MusicInfoTagLoaderAAC.cpp">
      <Filter>music\tags</Filter>
    </ClCompile>
    <ClCompile Include="..\..\xbmc\music\tags\MusicInfoTagLoaderApe.cpp">
      <Filter>music\tags</Filter>
    </ClCompile>
    <ClCompile Include="..\..\xbmc\music\tags\MusicInfoTagLoaderASAP.cpp">
      <Filter>music\tags</Filter>
    </ClCompile>
    <ClCompile Include="..\..\xbmc\music\tags\MusicInfoTagLoaderCDDA.cpp">
      <Filter>music\tags</Filter>
    </ClCompile>
    <ClCompile Include="..\..\xbmc\music\tags\MusicInfoTagLoaderDatabase.cpp">
      <Filter>music\tags</Filter>
    </ClCompile>
    <ClCompile Include="..\..\xbmc\music\tags\MusicInfoTagLoaderFactory.cpp">
      <Filter>music\tags</Filter>
    </ClCompile>
    <ClCompile Include="..\..\xbmc\music\tags\MusicInfoTagLoaderFlac.cpp">
      <Filter>music\tags</Filter>
    </ClCompile>
    <ClCompile Include="..\..\xbmc\music\tags\MusicInfoTagLoaderMidi.cpp">
      <Filter>music\tags</Filter>
    </ClCompile>
    <ClCompile Include="..\..\xbmc\music\tags\MusicInfoTagLoaderMod.cpp">
      <Filter>music\tags</Filter>
    </ClCompile>
    <ClCompile Include="..\..\xbmc\music\tags\MusicInfoTagLoaderMP3.cpp">
      <Filter>music\tags</Filter>
    </ClCompile>
    <ClCompile Include="..\..\xbmc\music\tags\MusicInfoTagLoaderMP4.cpp">
      <Filter>music\tags</Filter>
    </ClCompile>
    <ClCompile Include="..\..\xbmc\music\tags\MusicInfoTagLoaderMPC.cpp">
      <Filter>music\tags</Filter>
    </ClCompile>
    <ClCompile Include="..\..\xbmc\music\tags\MusicInfoTagLoaderNSF.cpp">
      <Filter>music\tags</Filter>
    </ClCompile>
    <ClCompile Include="..\..\xbmc\music\tags\MusicInfoTagLoaderOgg.cpp">
      <Filter>music\tags</Filter>
    </ClCompile>
    <ClCompile Include="..\..\xbmc\music\tags\MusicInfoTagLoaderShn.cpp">
      <Filter>music\tags</Filter>
    </ClCompile>
    <ClCompile Include="..\..\xbmc\music\tags\MusicInfoTagLoaderSPC.cpp">
      <Filter>music\tags</Filter>
    </ClCompile>
    <ClCompile Include="..\..\xbmc\music\tags\MusicInfoTagLoaderWav.cpp">
      <Filter>music\tags</Filter>
    </ClCompile>
    <ClCompile Include="..\..\xbmc\music\tags\MusicInfoTagLoaderWavPack.cpp">
      <Filter>music\tags</Filter>
    </ClCompile>
    <ClCompile Include="..\..\xbmc\music\tags\MusicInfoTagLoaderWMA.cpp">
      <Filter>music\tags</Filter>
    </ClCompile>
    <ClCompile Include="..\..\xbmc\music\tags\MusicInfoTagLoaderYM.cpp">
      <Filter>music\tags</Filter>
    </ClCompile>
    <ClCompile Include="..\..\xbmc\music\tags\OggTag.cpp">
      <Filter>music\tags</Filter>
    </ClCompile>
    <ClCompile Include="..\..\xbmc\music\tags\VorbisTag.cpp">
      <Filter>music\tags</Filter>
    </ClCompile>
    <ClCompile Include="..\..\xbmc\network\cddb.cpp">
      <Filter>network</Filter>
    </ClCompile>
    <ClCompile Include="..\..\xbmc\network\DNSNameCache.cpp">
      <Filter>network</Filter>
    </ClCompile>
    <ClCompile Include="..\..\xbmc\network\EventClient.cpp">
      <Filter>network</Filter>
    </ClCompile>
    <ClCompile Include="..\..\xbmc\network\EventPacket.cpp">
      <Filter>network</Filter>
    </ClCompile>
    <ClCompile Include="..\..\xbmc\network\EventServer.cpp">
      <Filter>network</Filter>
    </ClCompile>
    <ClCompile Include="..\..\xbmc\network\GUIDialogAccessPoints.cpp">
      <Filter>network</Filter>
    </ClCompile>
    <ClCompile Include="..\..\xbmc\network\GUIDialogNetworkSetup.cpp">
      <Filter>network</Filter>
    </ClCompile>
    <ClCompile Include="..\..\xbmc\network\Network.cpp">
      <Filter>network</Filter>
    </ClCompile>
    <ClCompile Include="..\..\xbmc\network\Socket.cpp">
      <Filter>network</Filter>
    </ClCompile>
    <ClCompile Include="..\..\xbmc\network\TCPServer.cpp">
      <Filter>network</Filter>
    </ClCompile>
    <ClCompile Include="..\..\xbmc\network\UdpClient.cpp">
      <Filter>network</Filter>
    </ClCompile>
    <ClCompile Include="..\..\xbmc\network\UPnP.cpp">
      <Filter>network</Filter>
    </ClCompile>
    <ClCompile Include="..\..\xbmc\network\WebServer.cpp">
      <Filter>network</Filter>
    </ClCompile>
    <ClCompile Include="..\..\xbmc\network\Zeroconf.cpp">
      <Filter>network</Filter>
    </ClCompile>
    <ClCompile Include="..\..\xbmc\network\ZeroconfBrowser.cpp">
      <Filter>network</Filter>
    </ClCompile>
    <ClCompile Include="..\..\xbmc\network\libscrobbler\lastfmscrobbler.cpp">
      <Filter>network\libscrobbler</Filter>
    </ClCompile>
    <ClCompile Include="..\..\xbmc\network\libscrobbler\librefmscrobbler.cpp">
      <Filter>network\libscrobbler</Filter>
    </ClCompile>
    <ClCompile Include="..\..\xbmc\network\libscrobbler\scrobbler.cpp">
      <Filter>network\libscrobbler</Filter>
    </ClCompile>
    <ClCompile Include="..\..\xbmc\network\windows\NetworkWin32.cpp">
      <Filter>network\windows</Filter>
    </ClCompile>
    <ClCompile Include="..\..\xbmc\pictures\GUIDialogPictureInfo.cpp">
      <Filter>pictures</Filter>
    </ClCompile>
    <ClCompile Include="..\..\xbmc\pictures\GUIViewStatePictures.cpp">
      <Filter>pictures</Filter>
    </ClCompile>
    <ClCompile Include="..\..\xbmc\pictures\GUIWindowPictures.cpp">
      <Filter>pictures</Filter>
    </ClCompile>
    <ClCompile Include="..\..\xbmc\pictures\GUIWindowSlideShow.cpp">
      <Filter>pictures</Filter>
    </ClCompile>
    <ClCompile Include="..\..\xbmc\pictures\Picture.cpp">
      <Filter>pictures</Filter>
    </ClCompile>
    <ClCompile Include="..\..\xbmc\pictures\PictureInfoLoader.cpp">
      <Filter>pictures</Filter>
    </ClCompile>
    <ClCompile Include="..\..\xbmc\pictures\PictureInfoTag.cpp">
      <Filter>pictures</Filter>
    </ClCompile>
    <ClCompile Include="..\..\xbmc\pictures\SlideShowPicture.cpp">
      <Filter>pictures</Filter>
    </ClCompile>
    <ClCompile Include="..\..\xbmc\playlists\PlayList.cpp">
      <Filter>playlists</Filter>
    </ClCompile>
    <ClCompile Include="..\..\xbmc\playlists\PlayListB4S.cpp">
      <Filter>playlists</Filter>
    </ClCompile>
    <ClCompile Include="..\..\xbmc\playlists\PlayListFactory.cpp">
      <Filter>playlists</Filter>
    </ClCompile>
    <ClCompile Include="..\..\xbmc\playlists\PlayListM3U.cpp">
      <Filter>playlists</Filter>
    </ClCompile>
    <ClCompile Include="..\..\xbmc\playlists\PlayListPLS.cpp">
      <Filter>playlists</Filter>
    </ClCompile>
    <ClCompile Include="..\..\xbmc\playlists\PlayListURL.cpp">
      <Filter>playlists</Filter>
    </ClCompile>
    <ClCompile Include="..\..\xbmc\playlists\PlayListWPL.cpp">
      <Filter>playlists</Filter>
    </ClCompile>
    <ClCompile Include="..\..\xbmc\playlists\PlayListXML.cpp">
      <Filter>playlists</Filter>
    </ClCompile>
    <ClCompile Include="..\..\xbmc\playlists\SmartPlayList.cpp">
      <Filter>playlists</Filter>
    </ClCompile>
    <ClCompile Include="..\..\xbmc\powermanagement\PowerManager.cpp">
      <Filter>powermanagement</Filter>
    </ClCompile>
    <ClCompile Include="..\..\xbmc\powermanagement\windows\Win32PowerSyscall.cpp">
      <Filter>powermanagement\windows</Filter>
    </ClCompile>
    <ClCompile Include="..\..\xbmc\programs\GUIViewStatePrograms.cpp">
      <Filter>programs</Filter>
    </ClCompile>
    <ClCompile Include="..\..\xbmc\programs\GUIWindowPrograms.cpp">
      <Filter>programs</Filter>
    </ClCompile>
    <ClCompile Include="..\..\xbmc\programs\Shortcut.cpp">
      <Filter>programs</Filter>
    </ClCompile>
    <ClCompile Include="..\..\xbmc\rendering\RenderSystem.cpp">
      <Filter>rendering</Filter>
    </ClCompile>
    <ClCompile Include="..\..\xbmc\rendering\dx\GUIWindowTestPatternDX.cpp">
      <Filter>rendering\dx</Filter>
    </ClCompile>
    <ClCompile Include="..\..\xbmc\rendering\dx\RenderSystemDX.cpp">
      <Filter>rendering\dx</Filter>
    </ClCompile>
    <ClCompile Include="..\..\xbmc\rendering\gl\GUIWindowTestPatternGL.cpp">
      <Filter>rendering\gl</Filter>
    </ClCompile>
    <ClCompile Include="..\..\xbmc\rendering\gl\RenderSystemGL.cpp">
      <Filter>rendering\gl</Filter>
    </ClCompile>
    <ClCompile Include="..\..\xbmc\settings\AdvancedSettings.cpp">
      <Filter>settings</Filter>
    </ClCompile>
    <ClCompile Include="..\..\xbmc\settings\GUIDialogContentSettings.cpp">
      <Filter>settings</Filter>
    </ClCompile>
    <ClCompile Include="..\..\xbmc\settings\GUIDialogLockSettings.cpp">
      <Filter>settings</Filter>
    </ClCompile>
    <ClCompile Include="..\..\xbmc\settings\GUIDialogProfileSettings.cpp">
      <Filter>settings</Filter>
    </ClCompile>
    <ClCompile Include="..\..\xbmc\settings\GUIDialogSettings.cpp">
      <Filter>settings</Filter>
    </ClCompile>
    <ClCompile Include="..\..\xbmc\settings\GUISettings.cpp">
      <Filter>settings</Filter>
    </ClCompile>
    <ClCompile Include="..\..\xbmc\settings\GUIWindowSettings.cpp">
      <Filter>settings</Filter>
    </ClCompile>
    <ClCompile Include="..\..\xbmc\settings\GUIWindowSettingsCategory.cpp">
      <Filter>settings</Filter>
    </ClCompile>
    <ClCompile Include="..\..\xbmc\settings\GUIWindowSettingsProfile.cpp">
      <Filter>settings</Filter>
    </ClCompile>
    <ClCompile Include="..\..\xbmc\settings\GUIWindowSettingsScreenCalibration.cpp">
      <Filter>settings</Filter>
    </ClCompile>
    <ClCompile Include="..\..\xbmc\settings\GUIWindowTestPattern.cpp">
      <Filter>settings</Filter>
    </ClCompile>
    <ClCompile Include="..\..\xbmc\settings\Profile.cpp">
      <Filter>settings</Filter>
    </ClCompile>
    <ClCompile Include="..\..\xbmc\settings\Settings.cpp">
      <Filter>settings</Filter>
    </ClCompile>
    <ClCompile Include="..\..\xbmc\settings\SettingsControls.cpp">
      <Filter>settings</Filter>
    </ClCompile>
    <ClCompile Include="..\..\xbmc\settings\VideoSettings.cpp">
      <Filter>settings</Filter>
    </ClCompile>
    <ClCompile Include="..\..\xbmc\storage\AutorunMediaJob.cpp">
      <Filter>storage</Filter>
    </ClCompile>
    <ClCompile Include="..\..\xbmc\storage\cdioSupport.cpp">
      <Filter>storage</Filter>
    </ClCompile>
    <ClCompile Include="..\..\xbmc\storage\DetectDVDType.cpp">
      <Filter>storage</Filter>
    </ClCompile>
    <ClCompile Include="..\..\xbmc\storage\IoSupport.cpp">
      <Filter>storage</Filter>
    </ClCompile>
    <ClCompile Include="..\..\xbmc\storage\MediaManager.cpp">
      <Filter>storage</Filter>
    </ClCompile>
    <ClCompile Include="..\..\xbmc\storage\windows\Win32StorageProvider.cpp">
      <Filter>storage\windows</Filter>
    </ClCompile>
    <ClCompile Include="..\..\xbmc\threads\Atomics.cpp">
      <Filter>threads</Filter>
    </ClCompile>
    <ClCompile Include="..\..\xbmc\threads\CriticalSection.cpp">
      <Filter>threads</Filter>
    </ClCompile>
    <ClCompile Include="..\..\xbmc\threads\Event.cpp">
      <Filter>threads</Filter>
    </ClCompile>
    <ClCompile Include="..\..\xbmc\threads\LockFree.cpp">
      <Filter>threads</Filter>
    </ClCompile>
    <ClCompile Include="..\..\xbmc\threads\Mutex.cpp">
      <Filter>threads</Filter>
    </ClCompile>
    <ClCompile Include="..\..\xbmc\threads\SharedSection.cpp">
      <Filter>threads</Filter>
    </ClCompile>
    <ClCompile Include="..\..\xbmc\threads\SingleLock.cpp">
      <Filter>threads</Filter>
    </ClCompile>
    <ClCompile Include="..\..\xbmc\threads\Thread.cpp">
      <Filter>threads</Filter>
    </ClCompile>
    <ClCompile Include="..\..\xbmc\utils\AlarmClock.cpp">
      <Filter>utils</Filter>
    </ClCompile>
    <ClCompile Include="..\..\xbmc\utils\AliasShortcutUtils.cpp">
      <Filter>utils</Filter>
    </ClCompile>
    <ClCompile Include="..\..\xbmc\utils\ArabicShaping.cpp">
      <Filter>utils</Filter>
    </ClCompile>
    <ClCompile Include="..\..\xbmc\utils\Archive.cpp">
      <Filter>utils</Filter>
    </ClCompile>
    <ClCompile Include="..\..\xbmc\utils\AsyncFileCopy.cpp">
      <Filter>utils</Filter>
    </ClCompile>
    <ClCompile Include="..\..\xbmc\utils\AutoPtrHandle.cpp">
      <Filter>utils</Filter>
    </ClCompile>
    <ClCompile Include="..\..\xbmc\utils\BitstreamStats.cpp">
      <Filter>utils</Filter>
    </ClCompile>
    <ClCompile Include="..\..\xbmc\utils\CharsetConverter.cpp">
      <Filter>utils</Filter>
    </ClCompile>
    <ClCompile Include="..\..\xbmc\utils\CPUInfo.cpp">
      <Filter>utils</Filter>
    </ClCompile>
    <ClCompile Include="..\..\xbmc\utils\Crc32.cpp">
      <Filter>utils</Filter>
    </ClCompile>
    <ClCompile Include="..\..\xbmc\utils\DownloadQueue.cpp">
      <Filter>utils</Filter>
    </ClCompile>
    <ClCompile Include="..\..\xbmc\utils\DownloadQueueManager.cpp">
      <Filter>utils</Filter>
    </ClCompile>
    <ClCompile Include="..\..\xbmc\utils\Fanart.cpp">
      <Filter>utils</Filter>
    </ClCompile>
    <ClCompile Include="..\..\xbmc\utils\fft.cpp">
      <Filter>utils</Filter>
    </ClCompile>
    <ClCompile Include="..\..\xbmc\utils\FileOperationJob.cpp">
      <Filter>utils</Filter>
    </ClCompile>
    <ClCompile Include="..\..\xbmc\utils\FileUtils.cpp">
      <Filter>utils</Filter>
    </ClCompile>
    <ClCompile Include="..\..\xbmc\utils\fstrcmp.c">
      <Filter>utils</Filter>
    </ClCompile>
    <ClCompile Include="..\..\xbmc\utils\HTMLTable.cpp">
      <Filter>utils</Filter>
    </ClCompile>
    <ClCompile Include="..\..\xbmc\utils\HTMLUtil.cpp">
      <Filter>utils</Filter>
    </ClCompile>
    <ClCompile Include="..\..\xbmc\utils\HttpHeader.cpp">
      <Filter>utils</Filter>
    </ClCompile>
    <ClCompile Include="..\..\xbmc\utils\InfoLoader.cpp">
      <Filter>utils</Filter>
    </ClCompile>
    <ClCompile Include="..\..\xbmc\utils\JobManager.cpp">
      <Filter>utils</Filter>
    </ClCompile>
    <ClCompile Include="..\..\xbmc\utils\LabelFormatter.cpp">
      <Filter>utils</Filter>
    </ClCompile>
    <ClCompile Include="..\..\xbmc\utils\LCD.cpp">
      <Filter>utils</Filter>
    </ClCompile>
    <ClCompile Include="..\..\xbmc\utils\log.cpp">
      <Filter>utils</Filter>
    </ClCompile>
    <ClCompile Include="..\..\xbmc\utils\md5.cpp">
      <Filter>utils</Filter>
    </ClCompile>
    <ClCompile Include="..\..\xbmc\utils\PCMAmplifier.cpp">
      <Filter>utils</Filter>
    </ClCompile>
    <ClCompile Include="..\..\xbmc\utils\PerformanceSample.cpp">
      <Filter>utils</Filter>
    </ClCompile>
    <ClCompile Include="..\..\xbmc\utils\PerformanceStats.cpp">
      <Filter>utils</Filter>
    </ClCompile>
    <ClCompile Include="..\..\xbmc\utils\RegExp.cpp">
      <Filter>utils</Filter>
    </ClCompile>
    <ClCompile Include="..\..\xbmc\utils\RingBuffer.cpp">
      <Filter>utils</Filter>
    </ClCompile>
    <ClCompile Include="..\..\xbmc\utils\RssReader.cpp">
      <Filter>utils</Filter>
    </ClCompile>
    <ClCompile Include="..\..\xbmc\utils\ScraperParser.cpp">
      <Filter>utils</Filter>
    </ClCompile>
    <ClCompile Include="..\..\xbmc\utils\ScraperUrl.cpp">
      <Filter>utils</Filter>
    </ClCompile>
    <ClCompile Include="..\..\xbmc\utils\Splash.cpp">
      <Filter>utils</Filter>
    </ClCompile>
    <ClCompile Include="..\..\xbmc\utils\Stopwatch.cpp">
      <Filter>utils</Filter>
    </ClCompile>
    <ClCompile Include="..\..\xbmc\utils\StreamDetails.cpp">
      <Filter>utils</Filter>
    </ClCompile>
    <ClCompile Include="..\..\xbmc\utils\StringUtils.cpp">
      <Filter>utils</Filter>
    </ClCompile>
    <ClCompile Include="..\..\xbmc\utils\SystemInfo.cpp">
      <Filter>utils</Filter>
    </ClCompile>
    <ClCompile Include="..\..\xbmc\utils\TimeUtils.cpp">
      <Filter>utils</Filter>
    </ClCompile>
    <ClCompile Include="..\..\xbmc\utils\TuxBoxUtil.cpp">
      <Filter>utils</Filter>
    </ClCompile>
    <ClCompile Include="..\..\xbmc\utils\URIUtils.cpp">
      <Filter>utils</Filter>
    </ClCompile>
    <ClCompile Include="..\..\xbmc\utils\Variant.cpp">
      <Filter>utils</Filter>
    </ClCompile>
    <ClCompile Include="..\..\xbmc\utils\Weather.cpp">
      <Filter>utils</Filter>
    </ClCompile>
    <ClCompile Include="..\..\xbmc\utils\Win32Exception.cpp">
      <Filter>utils</Filter>
    </ClCompile>
    <ClCompile Include="..\..\xbmc\utils\XMLUtils.cpp">
      <Filter>utils</Filter>
    </ClCompile>
    <ClCompile Include="..\..\xbmc\video\Bookmark.cpp">
      <Filter>video</Filter>
    </ClCompile>
    <ClCompile Include="..\..\xbmc\video\GUIViewStateVideo.cpp">
      <Filter>video</Filter>
    </ClCompile>
    <ClCompile Include="..\..\xbmc\video\Teletext.cpp">
      <Filter>video</Filter>
    </ClCompile>
    <ClCompile Include="..\..\xbmc\video\VideoInfoDownloader.cpp">
      <Filter>video</Filter>
    </ClCompile>
    <ClCompile Include="..\..\xbmc\video\VideoInfoScanner.cpp">
      <Filter>video</Filter>
    </ClCompile>
    <ClCompile Include="..\..\xbmc\video\VideoInfoTag.cpp">
      <Filter>video</Filter>
    </ClCompile>
    <ClCompile Include="..\..\xbmc\video\VideoReferenceClock.cpp">
      <Filter>video</Filter>
    </ClCompile>
    <ClCompile Include="..\..\xbmc\video\dialogs\GUIDialogAudioSubtitleSettings.cpp">
      <Filter>video\dialogs</Filter>
    </ClCompile>
    <ClCompile Include="..\..\xbmc\video\dialogs\GUIDialogFileStacking.cpp">
      <Filter>video\dialogs</Filter>
    </ClCompile>
    <ClCompile Include="..\..\xbmc\video\dialogs\GUIDialogFullScreenInfo.cpp">
      <Filter>video\dialogs</Filter>
    </ClCompile>
    <ClCompile Include="..\..\xbmc\video\dialogs\GUIDialogTeletext.cpp">
      <Filter>video\dialogs</Filter>
    </ClCompile>
    <ClCompile Include="..\..\xbmc\video\dialogs\GUIDialogVideoBookmarks.cpp">
      <Filter>video\dialogs</Filter>
    </ClCompile>
    <ClCompile Include="..\..\xbmc\video\dialogs\GUIDialogVideoInfo.cpp">
      <Filter>video\dialogs</Filter>
    </ClCompile>
    <ClCompile Include="..\..\xbmc\video\dialogs\GUIDialogVideoOSD.cpp">
      <Filter>video\dialogs</Filter>
    </ClCompile>
    <ClCompile Include="..\..\xbmc\video\dialogs\GUIDialogVideoOverlay.cpp">
      <Filter>video\dialogs</Filter>
    </ClCompile>
    <ClCompile Include="..\..\xbmc\video\dialogs\GUIDialogVideoScan.cpp">
      <Filter>video\dialogs</Filter>
    </ClCompile>
    <ClCompile Include="..\..\xbmc\video\dialogs\GUIDialogVideoSettings.cpp">
      <Filter>video\dialogs</Filter>
    </ClCompile>
    <ClCompile Include="..\..\xbmc\video\windows\GUIWindowFullScreen.cpp">
      <Filter>video\windows</Filter>
    </ClCompile>
    <ClCompile Include="..\..\xbmc\video\windows\GUIWindowVideoBase.cpp">
      <Filter>video\windows</Filter>
    </ClCompile>
    <ClCompile Include="..\..\xbmc\video\windows\GUIWindowVideoFiles.cpp">
      <Filter>video\windows</Filter>
    </ClCompile>
    <ClCompile Include="..\..\xbmc\video\windows\GUIWindowVideoNav.cpp">
      <Filter>video\windows</Filter>
    </ClCompile>
    <ClCompile Include="..\..\xbmc\video\windows\GUIWindowVideoPlaylist.cpp">
      <Filter>video\windows</Filter>
    </ClCompile>
    <ClCompile Include="..\..\xbmc\windowing\WinEventsSDL.cpp">
      <Filter>windowing</Filter>
    </ClCompile>
    <ClCompile Include="..\..\xbmc\windowing\WinSystem.cpp">
      <Filter>windowing</Filter>
    </ClCompile>
    <ClCompile Include="..\..\xbmc\windowing\windows\WinEventsWin32.cpp">
      <Filter>windowing\windows</Filter>
    </ClCompile>
    <ClCompile Include="..\..\xbmc\windowing\windows\WinSystemWin32.cpp">
      <Filter>windowing\windows</Filter>
    </ClCompile>
    <ClCompile Include="..\..\xbmc\windowing\windows\WinSystemWin32DX.cpp">
      <Filter>windowing\windows</Filter>
    </ClCompile>
    <ClCompile Include="..\..\xbmc\windowing\windows\WinSystemWin32GL.cpp">
      <Filter>windowing\windows</Filter>
    </ClCompile>
    <ClCompile Include="..\..\lib\tinyXML\tinystr.cpp">
      <Filter>libs\tinyxml</Filter>
    </ClCompile>
    <ClCompile Include="..\..\lib\tinyXML\tinyxml.cpp">
      <Filter>libs\tinyxml</Filter>
    </ClCompile>
    <ClCompile Include="..\..\lib\tinyXML\tinyxmlerror.cpp">
      <Filter>libs\tinyxml</Filter>
    </ClCompile>
    <ClCompile Include="..\..\lib\tinyXML\tinyxmlparser.cpp">
      <Filter>libs\tinyxml</Filter>
    </ClCompile>
    <ClCompile Include="..\..\xbmc\addons\GUIViewStateAddonBrowser.cpp">
      <Filter>addons</Filter>
    </ClCompile>
    <ClCompile Include="..\..\xbmc\addons\GUIWindowAddonBrowser.cpp">
      <Filter>addons</Filter>
    </ClCompile>
    <ClCompile Include="..\..\xbmc\interfaces\python\xbmcmodule\action.cpp">
      <Filter>interfaces\python\xbmcmodule</Filter>
    </ClCompile>
    <ClCompile Include="..\..\xbmc\interfaces\python\xbmcmodule\control.cpp">
      <Filter>interfaces\python\xbmcmodule</Filter>
    </ClCompile>
    <ClCompile Include="..\..\xbmc\interfaces\python\xbmcmodule\controlbutton.cpp">
      <Filter>interfaces\python\xbmcmodule</Filter>
    </ClCompile>
    <ClCompile Include="..\..\xbmc\interfaces\python\xbmcmodule\controlcheckmark.cpp">
      <Filter>interfaces\python\xbmcmodule</Filter>
    </ClCompile>
    <ClCompile Include="..\..\xbmc\interfaces\python\xbmcmodule\controlfadelabel.cpp">
      <Filter>interfaces\python\xbmcmodule</Filter>
    </ClCompile>
    <ClCompile Include="..\..\xbmc\interfaces\python\xbmcmodule\controlgroup.cpp">
      <Filter>interfaces\python\xbmcmodule</Filter>
    </ClCompile>
    <ClCompile Include="..\..\xbmc\interfaces\python\xbmcmodule\controlimage.cpp">
      <Filter>interfaces\python\xbmcmodule</Filter>
    </ClCompile>
    <ClCompile Include="..\..\xbmc\interfaces\python\xbmcmodule\controllabel.cpp">
      <Filter>interfaces\python\xbmcmodule</Filter>
    </ClCompile>
    <ClCompile Include="..\..\xbmc\interfaces\python\xbmcmodule\controllist.cpp">
      <Filter>interfaces\python\xbmcmodule</Filter>
    </ClCompile>
    <ClCompile Include="..\..\xbmc\interfaces\python\xbmcmodule\controlprogress.cpp">
      <Filter>interfaces\python\xbmcmodule</Filter>
    </ClCompile>
    <ClCompile Include="..\..\xbmc\interfaces\python\xbmcmodule\controlradiobutton.cpp">
      <Filter>interfaces\python\xbmcmodule</Filter>
    </ClCompile>
    <ClCompile Include="..\..\xbmc\interfaces\python\xbmcmodule\controlslider.cpp">
      <Filter>interfaces\python\xbmcmodule</Filter>
    </ClCompile>
    <ClCompile Include="..\..\xbmc\interfaces\python\xbmcmodule\controlspin.cpp">
      <Filter>interfaces\python\xbmcmodule</Filter>
    </ClCompile>
    <ClCompile Include="..\..\xbmc\interfaces\python\xbmcmodule\controltextbox.cpp">
      <Filter>interfaces\python\xbmcmodule</Filter>
    </ClCompile>
    <ClCompile Include="..\..\xbmc\interfaces\python\xbmcmodule\dialog.cpp">
      <Filter>interfaces\python\xbmcmodule</Filter>
    </ClCompile>
    <ClCompile Include="..\..\xbmc\interfaces\python\xbmcmodule\GUIPythonWindow.cpp">
      <Filter>interfaces\python\xbmcmodule</Filter>
    </ClCompile>
    <ClCompile Include="..\..\xbmc\interfaces\python\xbmcmodule\GUIPythonWindowDialog.cpp">
      <Filter>interfaces\python\xbmcmodule</Filter>
    </ClCompile>
    <ClCompile Include="..\..\xbmc\interfaces\python\xbmcmodule\GUIPythonWindowXML.cpp">
      <Filter>interfaces\python\xbmcmodule</Filter>
    </ClCompile>
    <ClCompile Include="..\..\xbmc\interfaces\python\xbmcmodule\GUIPythonWindowXMLDialog.cpp">
      <Filter>interfaces\python\xbmcmodule</Filter>
    </ClCompile>
    <ClCompile Include="..\..\xbmc\interfaces\python\xbmcmodule\infotagmusic.cpp">
      <Filter>interfaces\python\xbmcmodule</Filter>
    </ClCompile>
    <ClCompile Include="..\..\xbmc\interfaces\python\xbmcmodule\infotagvideo.cpp">
      <Filter>interfaces\python\xbmcmodule</Filter>
    </ClCompile>
    <ClCompile Include="..\..\xbmc\interfaces\python\xbmcmodule\keyboard.cpp">
      <Filter>interfaces\python\xbmcmodule</Filter>
    </ClCompile>
    <ClCompile Include="..\..\xbmc\interfaces\python\xbmcmodule\listitem.cpp">
      <Filter>interfaces\python\xbmcmodule</Filter>
    </ClCompile>
    <ClCompile Include="..\..\xbmc\interfaces\python\xbmcmodule\player.cpp">
      <Filter>interfaces\python\xbmcmodule</Filter>
    </ClCompile>
    <ClCompile Include="..\..\xbmc\interfaces\python\xbmcmodule\pyplaylist.cpp">
      <Filter>interfaces\python\xbmcmodule</Filter>
    </ClCompile>
    <ClCompile Include="..\..\xbmc\interfaces\python\xbmcmodule\PythonAddon.cpp">
      <Filter>interfaces\python\xbmcmodule</Filter>
    </ClCompile>
    <ClCompile Include="..\..\xbmc\interfaces\python\xbmcmodule\PythonPlayer.cpp">
      <Filter>interfaces\python\xbmcmodule</Filter>
    </ClCompile>
    <ClCompile Include="..\..\xbmc\interfaces\python\xbmcmodule\pyutil.cpp">
      <Filter>interfaces\python\xbmcmodule</Filter>
    </ClCompile>
    <ClCompile Include="..\..\xbmc\interfaces\python\xbmcmodule\window.cpp">
      <Filter>interfaces\python\xbmcmodule</Filter>
    </ClCompile>
    <ClCompile Include="..\..\xbmc\interfaces\python\xbmcmodule\winxml.cpp">
      <Filter>interfaces\python\xbmcmodule</Filter>
    </ClCompile>
    <ClCompile Include="..\..\xbmc\interfaces\python\xbmcmodule\winxmldialog.cpp">
      <Filter>interfaces\python\xbmcmodule</Filter>
    </ClCompile>
    <ClCompile Include="..\..\xbmc\interfaces\python\xbmcmodule\xbmcaddonmodule.cpp">
      <Filter>interfaces\python\xbmcmodule</Filter>
    </ClCompile>
    <ClCompile Include="..\..\xbmc\interfaces\python\xbmcmodule\xbmcguimodule.cpp">
      <Filter>interfaces\python\xbmcmodule</Filter>
    </ClCompile>
    <ClCompile Include="..\..\xbmc\interfaces\python\xbmcmodule\xbmcmodule.cpp">
      <Filter>interfaces\python\xbmcmodule</Filter>
    </ClCompile>
    <ClCompile Include="..\..\xbmc\interfaces\python\xbmcmodule\xbmcplugin.cpp">
      <Filter>interfaces\python\xbmcmodule</Filter>
    </ClCompile>
    <ClCompile Include="..\..\xbmc\utils\ssrc.cpp">
      <Filter>cores</Filter>
    </ClCompile>
    <ClCompile Include="..\..\xbmc\dialogs\GUIDialogCache.cpp">
      <Filter>dialogs</Filter>
    </ClCompile>
    <ClCompile Include="..\..\lib\jsoncpp\src\lib_json\json_reader.cpp">
      <Filter>libs\jsoncpp</Filter>
    </ClCompile>
    <ClCompile Include="..\..\lib\jsoncpp\src\lib_json\json_value.cpp">
      <Filter>libs\jsoncpp</Filter>
    </ClCompile>
    <ClCompile Include="..\..\lib\jsoncpp\src\lib_json\json_writer.cpp">
      <Filter>libs\jsoncpp</Filter>
    </ClCompile>
    <ClCompile Include="..\..\xbmc\interfaces\Builtins.cpp">
      <Filter>interfaces</Filter>
    </ClCompile>
    <ClCompile Include="..\..\xbmc\interfaces\AnnouncementManager.cpp">
      <Filter>interfaces</Filter>
    </ClCompile>
    <ClCompile Include="..\..\xbmc\powermanagement\DPMSSupport.cpp">
      <Filter>powermanagement</Filter>
    </ClCompile>
    <ClCompile Include="..\..\xbmc\windows\GUIMediaWindow.cpp">
      <Filter>windows</Filter>
    </ClCompile>
    <ClCompile Include="..\..\xbmc\windows\GUIWindowFileManager.cpp">
      <Filter>windows</Filter>
    </ClCompile>
    <ClCompile Include="..\..\xbmc\windows\GUIWindowHome.cpp">
      <Filter>windows</Filter>
    </ClCompile>
    <ClCompile Include="..\..\xbmc\windows\GUIWindowLoginScreen.cpp">
      <Filter>windows</Filter>
    </ClCompile>
    <ClCompile Include="..\..\xbmc\windows\GUIWindowPointer.cpp">
      <Filter>windows</Filter>
    </ClCompile>
    <ClCompile Include="..\..\xbmc\windows\GUIWindowScreensaver.cpp">
      <Filter>windows</Filter>
    </ClCompile>
    <ClCompile Include="..\..\xbmc\windows\GUIWindowStartup.cpp">
      <Filter>windows</Filter>
    </ClCompile>
    <ClCompile Include="..\..\xbmc\windows\GUIWindowSystemInfo.cpp">
      <Filter>windows</Filter>
    </ClCompile>
    <ClCompile Include="..\..\xbmc\windows\GUIWindowWeather.cpp">
      <Filter>windows</Filter>
    </ClCompile>
    <ClCompile Include="..\..\xbmc\utils\LangCodeExpander.cpp">
      <Filter>utils</Filter>
    </ClCompile>
    <ClCompile Include="..\..\xbmc\FileSystem\udf25.cpp">
      <Filter>filesystem</Filter>
    </ClCompile>
    <ClCompile Include="..\..\xbmc\FileSystem\UDFDirectory.cpp">
      <Filter>filesystem</Filter>
    </ClCompile>
    <ClCompile Include="..\..\xbmc\FileSystem\FileUDF.cpp">
      <Filter>filesystem</Filter>
    </ClCompile>
    <ClCompile Include="..\..\xbmc\ApplicationMessenger.cpp">
      <Filter>utils</Filter>
    </ClCompile>
    <ClCompile Include="..\..\xbmc\Autorun.cpp">
      <Filter>utils</Filter>
    </ClCompile>
    <ClCompile Include="..\..\xbmc\AutoSwitch.cpp">
      <Filter>utils</Filter>
    </ClCompile>
    <ClCompile Include="..\..\xbmc\pictures\PictureThumbLoader.cpp">
      <Filter>BackgroundLoaders</Filter>
    </ClCompile>
    <ClCompile Include="..\..\xbmc\BackgroundInfoLoader.cpp">
      <Filter>BackgroundLoaders</Filter>
    </ClCompile>
    <ClCompile Include="..\..\xbmc\ThumbLoader.cpp">
      <Filter>BackgroundLoaders</Filter>
    </ClCompile>
    <ClCompile Include="..\..\xbmc\CueDocument.cpp">
      <Filter>utils</Filter>
    </ClCompile>
    <ClCompile Include="..\..\xbmc\DateTime.cpp">
      <Filter>utils</Filter>
    </ClCompile>
    <ClCompile Include="..\..\xbmc\DynamicDll.cpp">
      <Filter>utils</Filter>
    </ClCompile>
    <ClCompile Include="..\..\xbmc\Favourites.cpp">
      <Filter>utils</Filter>
    </ClCompile>
    <ClCompile Include="..\..\xbmc\FileItem.cpp">
      <Filter>utils</Filter>
    </ClCompile>
    <ClCompile Include="..\..\xbmc\GUIInfoManager.cpp">
      <Filter>utils</Filter>
    </ClCompile>
    <ClCompile Include="..\..\xbmc\GUIPassword.cpp">
      <Filter>utils</Filter>
    </ClCompile>
    <ClCompile Include="..\..\xbmc\GUILargeTextureManager.cpp">
      <Filter>windows</Filter>
    </ClCompile>
    <ClCompile Include="..\..\xbmc\GUIViewControl.cpp">
      <Filter>windows</Filter>
    </ClCompile>
    <ClCompile Include="..\..\xbmc\GUIViewState.cpp">
      <Filter>windows</Filter>
    </ClCompile>
    <ClCompile Include="..\..\xbmc\LangInfo.cpp">
      <Filter>utils</Filter>
    </ClCompile>
    <ClCompile Include="..\..\xbmc\MediaSource.cpp">
      <Filter>utils</Filter>
    </ClCompile>
    <ClCompile Include="..\..\xbmc\URL.cpp">
      <Filter>utils</Filter>
    </ClCompile>
    <ClCompile Include="..\..\xbmc\Util.cpp">
      <Filter>utils</Filter>
    </ClCompile>
    <ClCompile Include="..\..\xbmc\NfoFile.cpp">
      <Filter>utils</Filter>
    </ClCompile>
    <ClCompile Include="..\..\xbmc\PartyModeManager.cpp">
      <Filter>utils</Filter>
    </ClCompile>
    <ClCompile Include="..\..\xbmc\PasswordManager.cpp">
      <Filter>utils</Filter>
    </ClCompile>
    <ClCompile Include="..\..\xbmc\PlayListPlayer.cpp">
      <Filter>playlists</Filter>
    </ClCompile>
    <ClCompile Include="..\..\xbmc\SectionLoader.cpp">
      <Filter>utils</Filter>
    </ClCompile>
    <ClCompile Include="..\..\xbmc\SortFileItem.cpp">
      <Filter>utils</Filter>
    </ClCompile>
    <ClCompile Include="..\..\xbmc\Temperature.cpp">
      <Filter>utils</Filter>
    </ClCompile>
    <ClCompile Include="..\..\xbmc\TextureCache.cpp">
      <Filter>utils</Filter>
    </ClCompile>
    <ClCompile Include="..\..\xbmc\TextureDatabase.cpp">
      <Filter>utils</Filter>
    </ClCompile>
    <ClCompile Include="..\..\xbmc\ThumbnailCache.cpp">
      <Filter>utils</Filter>
    </ClCompile>
    <ClCompile Include="..\..\xbmc\dbwrappers\sqlitedataset.cpp">
      <Filter>libs\sqlite</Filter>
    </ClCompile>
    <ClCompile Include="..\..\xbmc\dbwrappers\mysqldataset.cpp">
      <Filter>libs\mysql</Filter>
    </ClCompile>
    <ClCompile Include="..\..\xbmc\addons\AddonDatabase.cpp">
      <Filter>database</Filter>
    </ClCompile>
    <ClCompile Include="..\..\xbmc\music\MusicDatabase.cpp">
      <Filter>database</Filter>
    </ClCompile>
    <ClCompile Include="..\..\xbmc\ViewDatabase.cpp">
      <Filter>database</Filter>
    </ClCompile>
    <ClCompile Include="..\..\xbmc\video\VideoDatabase.cpp">
      <Filter>database</Filter>
    </ClCompile>
    <ClCompile Include="..\..\xbmc\programs\ProgramDatabase.cpp">
      <Filter>database</Filter>
    </ClCompile>
    <ClCompile Include="..\..\xbmc\XBApplicationEx.cpp">
      <Filter>utils</Filter>
    </ClCompile>
    <ClCompile Include="..\..\xbmc\guilib\GUIFontTTF.cpp">
      <Filter>guilib\Rendering\Base</Filter>
    </ClCompile>
    <ClCompile Include="..\..\xbmc\guilib\GUITexture.cpp">
      <Filter>guilib\Rendering\Base</Filter>
    </ClCompile>
    <ClCompile Include="..\..\xbmc\guilib\Texture.cpp">
      <Filter>guilib\Rendering\Base</Filter>
    </ClCompile>
    <ClCompile Include="..\..\xbmc\guilib\TextureManager.cpp">
      <Filter>guilib\Rendering\Base</Filter>
    </ClCompile>
    <ClCompile Include="..\..\xbmc\guilib\GUIFontTTFDX.cpp">
      <Filter>guilib\Rendering\DX</Filter>
    </ClCompile>
    <ClCompile Include="..\..\xbmc\guilib\GUITextureD3D.cpp">
      <Filter>guilib\Rendering\DX</Filter>
    </ClCompile>
    <ClCompile Include="..\..\xbmc\guilib\TextureDX.cpp">
      <Filter>guilib\Rendering\DX</Filter>
    </ClCompile>
    <ClCompile Include="..\..\xbmc\guilib\GUIFontTTFGL.cpp">
      <Filter>guilib\Rendering\GL</Filter>
    </ClCompile>
    <ClCompile Include="..\..\xbmc\guilib\GUITextureGL.cpp">
      <Filter>guilib\Rendering\GL</Filter>
    </ClCompile>
    <ClCompile Include="..\..\xbmc\guilib\GUITextureGLES.cpp">
      <Filter>guilib\Rendering\GL</Filter>
    </ClCompile>
    <ClCompile Include="..\..\xbmc\guilib\TextureGL.cpp">
      <Filter>guilib\Rendering\GL</Filter>
    </ClCompile>
    <ClCompile Include="..\..\xbmc\guilib\GraphicContext.cpp">
      <Filter>guilib\Rendering\Base</Filter>
    </ClCompile>
    <ClCompile Include="..\..\xbmc\addons\AddonInstaller.cpp">
      <Filter>addons</Filter>
    </ClCompile>
    <ClCompile Include="..\..\xbmc\utils\GLUtils.cpp">
      <Filter>utils</Filter>
    </ClCompile>
    <ClCompile Include="..\..\xbmc\win32\stdio_utf8.cpp">
      <Filter>win32</Filter>
    </ClCompile>
    <ClCompile Include="..\..\xbmc\win32\stat_utf8.cpp">
      <Filter>win32</Filter>
    </ClCompile>
<<<<<<< HEAD
    <ClCompile Include="..\..\xbmc\interfaces\python\xbmcmodule\xbmcvfsmodule.cpp">
      <Filter>interfaces\python\xbmcmodule</Filter>
    </ClCompile>
    <ClCompile Include="..\..\xbmc\cores\VideoRenderers\RenderCapture.cpp">
      <Filter>cores\VideoRenderers</Filter>
=======
    <ClCompile Include="..\..\xbmc\utils\ReferenceCounting.cpp">
      <Filter>utils</Filter>
>>>>>>> 40c69e6f
    </ClCompile>
  </ItemGroup>
  <ItemGroup>
    <ClInclude Include="..\..\xbmc\win32\pch.h">
      <Filter>win32</Filter>
    </ClInclude>
    <ClInclude Include="..\..\xbmc\win32\PlatformDefs.h">
      <Filter>win32</Filter>
    </ClInclude>
    <ClInclude Include="..\..\xbmc\win32\WIN32Util.h">
      <Filter>win32</Filter>
    </ClInclude>
    <ClInclude Include="..\..\xbmc\win32\WINDirectSound.h">
      <Filter>win32</Filter>
    </ClInclude>
    <ClInclude Include="..\..\xbmc\win32\WindowHelper.h">
      <Filter>win32</Filter>
    </ClInclude>
    <ClInclude Include="..\..\xbmc\win32\WINFileSMB.h">
      <Filter>win32</Filter>
    </ClInclude>
    <ClInclude Include="..\..\xbmc\win32\WINSMBDirectory.h">
      <Filter>win32</Filter>
    </ClInclude>
    <ClInclude Include="..\..\xbmc\win32\XCriticalSection.h">
      <Filter>win32</Filter>
    </ClInclude>
    <ClInclude Include="..\..\xbmc\cores\DummyVideoPlayer.h">
      <Filter>cores</Filter>
    </ClInclude>
    <ClInclude Include="..\..\xbmc\cores\IPlayer.h">
      <Filter>cores</Filter>
    </ClInclude>
    <ClInclude Include="..\..\xbmc\cores\dvdplayer\dvd_config.h">
      <Filter>cores\dvdplayer</Filter>
    </ClInclude>
    <ClInclude Include="..\..\xbmc\cores\dvdplayer\DVDAudio.h">
      <Filter>cores\dvdplayer</Filter>
    </ClInclude>
    <ClInclude Include="..\..\xbmc\cores\dvdplayer\DVDClock.h">
      <Filter>cores\dvdplayer</Filter>
    </ClInclude>
    <ClInclude Include="..\..\xbmc\cores\dvdplayer\DVDDemuxSPU.h">
      <Filter>cores\dvdplayer</Filter>
    </ClInclude>
    <ClInclude Include="..\..\xbmc\cores\dvdplayer\DVDDemuxers\DVDDemuxVobsub.h">
      <Filter>cores\dvdplayer</Filter>
    </ClInclude>
    <ClInclude Include="..\..\xbmc\cores\dvdplayer\DVDFileInfo.h">
      <Filter>cores\dvdplayer</Filter>
    </ClInclude>
    <ClInclude Include="..\..\xbmc\cores\dvdplayer\DVDInputStreams\DVDInputStreamTV.h">
      <Filter>cores\dvdplayer</Filter>
    </ClInclude>
    <ClInclude Include="..\..\xbmc\cores\dvdplayer\DVDMessage.h">
      <Filter>cores\dvdplayer</Filter>
    </ClInclude>
    <ClInclude Include="..\..\xbmc\cores\dvdplayer\DVDMessageQueue.h">
      <Filter>cores\dvdplayer</Filter>
    </ClInclude>
    <ClInclude Include="..\..\xbmc\cores\dvdplayer\DVDMessageTracker.h">
      <Filter>cores\dvdplayer</Filter>
    </ClInclude>
    <ClInclude Include="..\..\xbmc\cores\dvdplayer\DVDOverlayContainer.h">
      <Filter>cores\dvdplayer</Filter>
    </ClInclude>
    <ClInclude Include="..\..\xbmc\cores\dvdplayer\DVDOverlayRenderer.h">
      <Filter>cores\dvdplayer</Filter>
    </ClInclude>
    <ClInclude Include="..\..\xbmc\cores\dvdplayer\DVDPerformanceCounter.h">
      <Filter>cores\dvdplayer</Filter>
    </ClInclude>
    <ClInclude Include="..\..\xbmc\cores\dvdplayer\DVDPlayer.h">
      <Filter>cores\dvdplayer</Filter>
    </ClInclude>
    <ClInclude Include="..\..\xbmc\cores\dvdplayer\DVDPlayerAudio.h">
      <Filter>cores\dvdplayer</Filter>
    </ClInclude>
    <ClInclude Include="..\..\xbmc\cores\dvdplayer\DVDPlayerAudioResampler.h">
      <Filter>cores\dvdplayer</Filter>
    </ClInclude>
    <ClInclude Include="..\..\xbmc\cores\dvdplayer\DVDPlayerSubtitle.h">
      <Filter>cores\dvdplayer</Filter>
    </ClInclude>
    <ClInclude Include="..\..\xbmc\cores\dvdplayer\DVDPlayerTeletext.h">
      <Filter>cores\dvdplayer</Filter>
    </ClInclude>
    <ClInclude Include="..\..\xbmc\cores\dvdplayer\DVDPlayerVideo.h">
      <Filter>cores\dvdplayer</Filter>
    </ClInclude>
    <ClInclude Include="..\..\xbmc\cores\dvdplayer\DVDStreamInfo.h">
      <Filter>cores\dvdplayer</Filter>
    </ClInclude>
    <ClInclude Include="..\..\xbmc\cores\dvdplayer\DVDTSCorrection.h">
      <Filter>cores\dvdplayer</Filter>
    </ClInclude>
    <ClInclude Include="..\..\xbmc\cores\dvdplayer\Edl.h">
      <Filter>cores\dvdplayer</Filter>
    </ClInclude>
    <ClInclude Include="..\..\xbmc\cores\dvdplayer\IDVDPlayer.h">
      <Filter>cores\dvdplayer</Filter>
    </ClInclude>
    <ClInclude Include="..\..\xbmc\cores\dvdplayer\DVDCodecs\DVDCodecs.h">
      <Filter>cores\dvdplayer\DVDCodecs</Filter>
    </ClInclude>
    <ClInclude Include="..\..\xbmc\cores\dvdplayer\DVDCodecs\DVDCodecUtils.h">
      <Filter>cores\dvdplayer\DVDCodecs</Filter>
    </ClInclude>
    <ClInclude Include="..\..\xbmc\cores\dvdplayer\DVDCodecs\DVDFactoryCodec.h">
      <Filter>cores\dvdplayer\DVDCodecs</Filter>
    </ClInclude>
    <ClInclude Include="..\..\xbmc\cores\dvdplayer\DVDCodecs\Audio\DllLiba52.h">
      <Filter>cores\dvdplayer\DVDCodecs\Audio</Filter>
    </ClInclude>
    <ClInclude Include="..\..\xbmc\cores\dvdplayer\DVDCodecs\Audio\DllLibDts.h">
      <Filter>cores\dvdplayer\DVDCodecs\Audio</Filter>
    </ClInclude>
    <ClInclude Include="..\..\xbmc\cores\dvdplayer\DVDCodecs\Audio\DllLibMad.h">
      <Filter>cores\dvdplayer\DVDCodecs\Audio</Filter>
    </ClInclude>
    <ClInclude Include="..\..\xbmc\cores\dvdplayer\DVDCodecs\Audio\DVDAudioCodec.h">
      <Filter>cores\dvdplayer\DVDCodecs\Audio</Filter>
    </ClInclude>
    <ClInclude Include="..\..\xbmc\cores\dvdplayer\DVDCodecs\Audio\DVDAudioCodecFFmpeg.h">
      <Filter>cores\dvdplayer\DVDCodecs\Audio</Filter>
    </ClInclude>
    <ClInclude Include="..\..\xbmc\cores\dvdplayer\DVDCodecs\Audio\DVDAudioCodecLibMad.h">
      <Filter>cores\dvdplayer\DVDCodecs\Audio</Filter>
    </ClInclude>
    <ClInclude Include="..\..\xbmc\cores\dvdplayer\DVDCodecs\Audio\DVDAudioCodecLPcm.h">
      <Filter>cores\dvdplayer\DVDCodecs\Audio</Filter>
    </ClInclude>
    <ClInclude Include="..\..\xbmc\cores\dvdplayer\DVDCodecs\Audio\DVDAudioCodecPassthroughFFmpeg.h">
      <Filter>cores\dvdplayer\DVDCodecs\Audio</Filter>
    </ClInclude>
    <ClInclude Include="..\..\xbmc\cores\dvdplayer\DVDCodecs\Audio\DVDAudioCodecPcm.h">
      <Filter>cores\dvdplayer\DVDCodecs\Audio</Filter>
    </ClInclude>
    <ClInclude Include="..\..\xbmc\cores\dvdplayer\DVDCodecs\Audio\Encoders\DVDAudioEncoderFFmpeg.h">
      <Filter>cores\dvdplayer\DVDCodecs\Audio\Encoders</Filter>
    </ClInclude>
    <ClInclude Include="..\..\xbmc\cores\dvdplayer\DVDCodecs\Audio\Encoders\IDVDAudioEncoder.h">
      <Filter>cores\dvdplayer\DVDCodecs\Audio\Encoders</Filter>
    </ClInclude>
    <ClInclude Include="..\..\xbmc\cores\dvdplayer\DVDCodecs\Video\DllLibMpeg2.h">
      <Filter>cores\dvdplayer\DVDCodecs\Video</Filter>
    </ClInclude>
    <ClInclude Include="..\..\xbmc\cores\dvdplayer\DVDCodecs\Video\DVDVideoCodec.h">
      <Filter>cores\dvdplayer\DVDCodecs\Video</Filter>
    </ClInclude>
    <ClInclude Include="..\..\xbmc\cores\dvdplayer\DVDCodecs\Video\DVDVideoCodecCrystalHD.h">
      <Filter>cores\dvdplayer\DVDCodecs\Video</Filter>
    </ClInclude>
    <ClInclude Include="..\..\xbmc\cores\dvdplayer\DVDCodecs\Video\DVDVideoCodecFFmpeg.h">
      <Filter>cores\dvdplayer\DVDCodecs\Video</Filter>
    </ClInclude>
    <ClInclude Include="..\..\xbmc\cores\dvdplayer\DVDCodecs\Video\DVDVideoCodecLibMpeg2.h">
      <Filter>cores\dvdplayer\DVDCodecs\Video</Filter>
    </ClInclude>
    <ClInclude Include="..\..\xbmc\cores\dvdplayer\DVDCodecs\Video\DVDVideoPPFFmpeg.h">
      <Filter>cores\dvdplayer\DVDCodecs\Video</Filter>
    </ClInclude>
    <ClInclude Include="..\..\xbmc\cores\dvdplayer\DVDCodecs\Video\DXVA.h">
      <Filter>cores\dvdplayer\DVDCodecs\Video</Filter>
    </ClInclude>
    <ClInclude Include="..\..\xbmc\cores\dvdplayer\DVDCodecs\Overlay\DVDOverlay.h">
      <Filter>cores\dvdplayer\DVDCodecs\Overlay</Filter>
    </ClInclude>
    <ClInclude Include="..\..\xbmc\cores\dvdplayer\DVDCodecs\Overlay\DVDOverlayCodec.h">
      <Filter>cores\dvdplayer\DVDCodecs\Overlay</Filter>
    </ClInclude>
    <ClInclude Include="..\..\xbmc\cores\dvdplayer\DVDCodecs\Overlay\DVDOverlayCodecCC.h">
      <Filter>cores\dvdplayer\DVDCodecs\Overlay</Filter>
    </ClInclude>
    <ClInclude Include="..\..\xbmc\cores\dvdplayer\DVDCodecs\Overlay\DVDOverlayCodecFFmpeg.h">
      <Filter>cores\dvdplayer\DVDCodecs\Overlay</Filter>
    </ClInclude>
    <ClInclude Include="..\..\xbmc\cores\dvdplayer\DVDCodecs\Overlay\DVDOverlayCodecSSA.h">
      <Filter>cores\dvdplayer\DVDCodecs\Overlay</Filter>
    </ClInclude>
    <ClInclude Include="..\..\xbmc\cores\dvdplayer\DVDCodecs\Overlay\DVDOverlayCodecText.h">
      <Filter>cores\dvdplayer\DVDCodecs\Overlay</Filter>
    </ClInclude>
    <ClInclude Include="..\..\xbmc\cores\dvdplayer\DVDCodecs\Overlay\DVDOverlayImage.h">
      <Filter>cores\dvdplayer\DVDCodecs\Overlay</Filter>
    </ClInclude>
    <ClInclude Include="..\..\xbmc\cores\dvdplayer\DVDCodecs\Overlay\DVDOverlaySpu.h">
      <Filter>cores\dvdplayer\DVDCodecs\Overlay</Filter>
    </ClInclude>
    <ClInclude Include="..\..\xbmc\cores\dvdplayer\DVDCodecs\Overlay\DVDOverlaySSA.h">
      <Filter>cores\dvdplayer\DVDCodecs\Overlay</Filter>
    </ClInclude>
    <ClInclude Include="..\..\xbmc\cores\dvdplayer\DVDCodecs\Overlay\DVDOverlayText.h">
      <Filter>cores\dvdplayer\DVDCodecs\Overlay</Filter>
    </ClInclude>
    <ClInclude Include="..\..\xbmc\cores\dvdplayer\DVDCodecs\Overlay\libspucc\cc_decoder.h">
      <Filter>cores\dvdplayer\DVDCodecs\Overlay\libspucc</Filter>
    </ClInclude>
    <ClInclude Include="..\..\xbmc\cores\dvdplayer\DVDDemuxers\DVDDemux.h">
      <Filter>cores\dvdplayer\DVDDemuxers</Filter>
    </ClInclude>
    <ClInclude Include="..\..\xbmc\cores\dvdplayer\DVDDemuxers\DVDDemuxFFmpeg.h">
      <Filter>cores\dvdplayer\DVDDemuxers</Filter>
    </ClInclude>
    <ClInclude Include="..\..\xbmc\cores\dvdplayer\DVDDemuxers\DVDDemuxHTSP.h">
      <Filter>cores\dvdplayer\DVDDemuxers</Filter>
    </ClInclude>
    <ClInclude Include="..\..\xbmc\cores\dvdplayer\DVDDemuxers\DVDDemuxShoutcast.h">
      <Filter>cores\dvdplayer\DVDDemuxers</Filter>
    </ClInclude>
    <ClInclude Include="..\..\xbmc\cores\dvdplayer\DVDDemuxers\DVDDemuxUtils.h">
      <Filter>cores\dvdplayer\DVDDemuxers</Filter>
    </ClInclude>
    <ClInclude Include="..\..\xbmc\cores\dvdplayer\DVDDemuxers\DVDFactoryDemuxer.h">
      <Filter>cores\dvdplayer\DVDDemuxers</Filter>
    </ClInclude>
    <ClInclude Include="..\..\xbmc\cores\dvdplayer\DVDInputStreams\DllDvdNav.h">
      <Filter>cores\dvdplayer\DVDInputStreams</Filter>
    </ClInclude>
    <ClInclude Include="..\..\xbmc\cores\dvdplayer\DVDInputStreams\DVDFactoryInputStream.h">
      <Filter>cores\dvdplayer\DVDInputStreams</Filter>
    </ClInclude>
    <ClInclude Include="..\..\xbmc\cores\dvdplayer\DVDInputStreams\DVDInputStream.h">
      <Filter>cores\dvdplayer\DVDInputStreams</Filter>
    </ClInclude>
    <ClInclude Include="..\..\xbmc\cores\dvdplayer\DVDInputStreams\DVDInputStreamFFmpeg.h">
      <Filter>cores\dvdplayer\DVDInputStreams</Filter>
    </ClInclude>
    <ClInclude Include="..\..\xbmc\cores\dvdplayer\DVDInputStreams\DVDInputStreamFile.h">
      <Filter>cores\dvdplayer\DVDInputStreams</Filter>
    </ClInclude>
    <ClInclude Include="..\..\xbmc\cores\dvdplayer\DVDInputStreams\DVDInputStreamHTSP.h">
      <Filter>cores\dvdplayer\DVDInputStreams</Filter>
    </ClInclude>
    <ClInclude Include="..\..\xbmc\cores\dvdplayer\DVDInputStreams\DVDInputStreamHttp.h">
      <Filter>cores\dvdplayer\DVDInputStreams</Filter>
    </ClInclude>
    <ClInclude Include="..\..\xbmc\cores\dvdplayer\DVDInputStreams\DVDInputStreamMemory.h">
      <Filter>cores\dvdplayer\DVDInputStreams</Filter>
    </ClInclude>
    <ClInclude Include="..\..\xbmc\cores\dvdplayer\DVDInputStreams\DVDInputStreamNavigator.h">
      <Filter>cores\dvdplayer\DVDInputStreams</Filter>
    </ClInclude>
    <ClInclude Include="..\..\xbmc\cores\dvdplayer\DVDInputStreams\DVDInputStreamRTMP.h">
      <Filter>cores\dvdplayer\DVDInputStreams</Filter>
    </ClInclude>
    <ClInclude Include="..\..\xbmc\cores\dvdplayer\DVDInputStreams\DVDStateSerializer.h">
      <Filter>cores\dvdplayer\DVDInputStreams</Filter>
    </ClInclude>
    <ClInclude Include="..\..\lib\DllAvCodec.h">
      <Filter>cores\dvdplayer\DVDHeaders</Filter>
    </ClInclude>
    <ClInclude Include="..\..\lib\DllAvFormat.h">
      <Filter>cores\dvdplayer\DVDHeaders</Filter>
    </ClInclude>
    <ClInclude Include="..\..\lib\DllPostProc.h">
      <Filter>cores\dvdplayer\DVDHeaders</Filter>
    </ClInclude>
    <ClInclude Include="..\..\lib\DllSwScale.h">
      <Filter>cores\dvdplayer\DVDHeaders</Filter>
    </ClInclude>
    <ClInclude Include="..\..\lib\ffmpeg\libavformat\avformat.h">
      <Filter>cores\dvdplayer\DVDHeaders</Filter>
    </ClInclude>
    <ClInclude Include="..\..\lib\ffmpeg\libavutil\common.h">
      <Filter>cores\dvdplayer\DVDHeaders</Filter>
    </ClInclude>
    <ClInclude Include="..\..\lib\ffmpeg\libavformat\avio.h">
      <Filter>cores\dvdplayer\DVDHeaders</Filter>
    </ClInclude>
    <ClInclude Include="..\..\xbmc\cores\dvdplayer\DVDInputStreams\dvdnav\dvd_types.h">
      <Filter>cores\dvdplayer\DVDHeaders</Filter>
    </ClInclude>
    <ClInclude Include="..\..\xbmc\cores\dvdplayer\DVDInputStreams\dvdnav\dvdnav.h">
      <Filter>cores\dvdplayer\DVDHeaders</Filter>
    </ClInclude>
    <ClInclude Include="..\..\xbmc\cores\dvdplayer\DVDInputStreams\dvdnav\dvdnav_events.h">
      <Filter>cores\dvdplayer\DVDHeaders</Filter>
    </ClInclude>
    <ClInclude Include="..\..\xbmc\cores\dvdplayer\DVDInputStreams\dvdnav\dvdnav_internal.h">
      <Filter>cores\dvdplayer\DVDHeaders</Filter>
    </ClInclude>
    <ClInclude Include="..\..\xbmc\cores\dvdplayer\DVDInputStreams\dvdnav\ifo_types.h">
      <Filter>cores\dvdplayer\DVDHeaders</Filter>
    </ClInclude>
    <ClInclude Include="..\..\xbmc\cores\dvdplayer\DVDInputStreams\dvdnav\nav_types.h">
      <Filter>cores\dvdplayer\DVDHeaders</Filter>
    </ClInclude>
    <ClInclude Include="..\..\xbmc\cores\dvdplayer\DVDInputStreams\dvdnav\remap.h">
      <Filter>cores\dvdplayer\DVDHeaders</Filter>
    </ClInclude>
    <ClInclude Include="..\..\xbmc\cores\dvdplayer\DVDInputStreams\dvdnav\vm.h">
      <Filter>cores\dvdplayer\DVDHeaders</Filter>
    </ClInclude>
    <ClInclude Include="..\..\xbmc\cores\dvdplayer\DVDInputStreams\dvdnav\vmcmd.h">
      <Filter>cores\dvdplayer\DVDHeaders</Filter>
    </ClInclude>
    <ClInclude Include="..\..\xbmc\cores\dvdplayer\DVDSubtitles\DllLibass.h">
      <Filter>cores\dvdplayer\DVDSubtitles</Filter>
    </ClInclude>
    <ClInclude Include="..\..\xbmc\cores\dvdplayer\DVDSubtitles\DVDFactorySubtitle.h">
      <Filter>cores\dvdplayer\DVDSubtitles</Filter>
    </ClInclude>
    <ClInclude Include="..\..\xbmc\cores\dvdplayer\DVDSubtitles\DVDSubtitleLineCollection.h">
      <Filter>cores\dvdplayer\DVDSubtitles</Filter>
    </ClInclude>
    <ClInclude Include="..\..\xbmc\cores\dvdplayer\DVDSubtitles\DVDSubtitleParser.h">
      <Filter>cores\dvdplayer\DVDSubtitles</Filter>
    </ClInclude>
    <ClInclude Include="..\..\xbmc\cores\dvdplayer\DVDSubtitles\DVDSubtitleParserMicroDVD.h">
      <Filter>cores\dvdplayer\DVDSubtitles</Filter>
    </ClInclude>
    <ClInclude Include="..\..\xbmc\cores\dvdplayer\DVDSubtitles\DVDSubtitleParserMPL2.h">
      <Filter>cores\dvdplayer\DVDSubtitles</Filter>
    </ClInclude>
    <ClInclude Include="..\..\xbmc\cores\dvdplayer\DVDSubtitles\DVDSubtitleParserSami.h">
      <Filter>cores\dvdplayer\DVDSubtitles</Filter>
    </ClInclude>
    <ClInclude Include="..\..\xbmc\cores\dvdplayer\DVDSubtitles\DVDSubtitleParserSSA.h">
      <Filter>cores\dvdplayer\DVDSubtitles</Filter>
    </ClInclude>
    <ClInclude Include="..\..\xbmc\cores\dvdplayer\DVDSubtitles\DVDSubtitleParserSubrip.h">
      <Filter>cores\dvdplayer\DVDSubtitles</Filter>
    </ClInclude>
    <ClInclude Include="..\..\xbmc\cores\dvdplayer\DVDSubtitles\DVDSubtitleParserVplayer.h">
      <Filter>cores\dvdplayer\DVDSubtitles</Filter>
    </ClInclude>
    <ClInclude Include="..\..\xbmc\cores\dvdplayer\DVDSubtitles\DVDSubtitlesLibass.h">
      <Filter>cores\dvdplayer\DVDSubtitles</Filter>
    </ClInclude>
    <ClInclude Include="..\..\xbmc\cores\dvdplayer\DVDSubtitles\DVDSubtitleStream.h">
      <Filter>cores\dvdplayer\DVDSubtitles</Filter>
    </ClInclude>
    <ClInclude Include="..\..\xbmc\cores\paplayer\AC3CDDACodec.h">
      <Filter>cores\paplayer</Filter>
    </ClInclude>
    <ClInclude Include="..\..\xbmc\cores\paplayer\AC3Codec.h">
      <Filter>cores\paplayer</Filter>
    </ClInclude>
    <ClInclude Include="..\..\xbmc\cores\paplayer\ADPCMCodec.h">
      <Filter>cores\paplayer</Filter>
    </ClInclude>
    <ClInclude Include="..\..\xbmc\cores\paplayer\AIFFcodec.h">
      <Filter>cores\paplayer</Filter>
    </ClInclude>
    <ClInclude Include="..\..\xbmc\cores\paplayer\ASAPCodec.h">
      <Filter>cores\paplayer</Filter>
    </ClInclude>
    <ClInclude Include="..\..\xbmc\cores\paplayer\AudioDecoder.h">
      <Filter>cores\paplayer</Filter>
    </ClInclude>
    <ClInclude Include="..\..\xbmc\cores\paplayer\CDDAcodec.h">
      <Filter>cores\paplayer</Filter>
    </ClInclude>
    <ClInclude Include="..\..\xbmc\cores\paplayer\CodecFactory.h">
      <Filter>cores\paplayer</Filter>
    </ClInclude>
    <ClInclude Include="..\..\lib\DllAc3codec.h">
      <Filter>cores\paplayer</Filter>
    </ClInclude>
    <ClInclude Include="..\..\lib\DllAdpcm.h">
      <Filter>cores\paplayer</Filter>
    </ClInclude>
    <ClInclude Include="..\..\lib\DllASAP.h">
      <Filter>cores\paplayer</Filter>
    </ClInclude>
    <ClInclude Include="..\..\lib\DllDCACodec.h">
      <Filter>cores\paplayer</Filter>
    </ClInclude>
    <ClInclude Include="..\..\lib\DllLibFlac.h">
      <Filter>cores\paplayer</Filter>
    </ClInclude>
    <ClInclude Include="..\..\lib\DllNosefart.h">
      <Filter>cores\paplayer</Filter>
    </ClInclude>
    <ClInclude Include="..\..\lib\DllSidplay2.h">
      <Filter>cores\paplayer</Filter>
    </ClInclude>
    <ClInclude Include="..\..\lib\DllStSound.h">
      <Filter>cores\paplayer</Filter>
    </ClInclude>
    <ClInclude Include="..\..\lib\DllTimidity.h">
      <Filter>cores\paplayer</Filter>
    </ClInclude>
    <ClInclude Include="..\..\lib\DllVorbisfile.h">
      <Filter>cores\paplayer</Filter>
    </ClInclude>
    <ClInclude Include="..\..\lib\DllWAVPack.h">
      <Filter>cores\paplayer</Filter>
    </ClInclude>
    <ClInclude Include="..\..\xbmc\cores\paplayer\DTSCDDACodec.h">
      <Filter>cores\paplayer</Filter>
    </ClInclude>
    <ClInclude Include="..\..\xbmc\cores\paplayer\DTSCodec.h">
      <Filter>cores\paplayer</Filter>
    </ClInclude>
    <ClInclude Include="..\..\xbmc\cores\paplayer\DVDPlayerCodec.h">
      <Filter>cores\paplayer</Filter>
    </ClInclude>
    <ClInclude Include="..\..\xbmc\cores\paplayer\FLACcodec.h">
      <Filter>cores\paplayer</Filter>
    </ClInclude>
    <ClInclude Include="..\..\xbmc\cores\paplayer\ICodec.h">
      <Filter>cores\paplayer</Filter>
    </ClInclude>
    <ClInclude Include="..\..\xbmc\cores\paplayer\ModplugCodec.h">
      <Filter>cores\paplayer</Filter>
    </ClInclude>
    <ClInclude Include="..\..\xbmc\cores\paplayer\MP3codec.h">
      <Filter>cores\paplayer</Filter>
    </ClInclude>
    <ClInclude Include="..\..\xbmc\cores\paplayer\NSFCodec.h">
      <Filter>cores\paplayer</Filter>
    </ClInclude>
    <ClInclude Include="..\..\xbmc\cores\paplayer\OggCallback.h">
      <Filter>cores\paplayer</Filter>
    </ClInclude>
    <ClInclude Include="..\..\xbmc\cores\paplayer\OGGcodec.h">
      <Filter>cores\paplayer</Filter>
    </ClInclude>
    <ClInclude Include="..\..\xbmc\cores\paplayer\PAPlayer.h">
      <Filter>cores\paplayer</Filter>
    </ClInclude>
    <ClInclude Include="..\..\xbmc\cores\paplayer\ReplayGain.h">
      <Filter>cores\paplayer</Filter>
    </ClInclude>
    <ClInclude Include="..\..\xbmc\cores\paplayer\SIDCodec.h">
      <Filter>cores\paplayer</Filter>
    </ClInclude>
    <ClInclude Include="..\..\xbmc\cores\paplayer\SPCCodec.h">
      <Filter>cores\paplayer</Filter>
    </ClInclude>
    <ClInclude Include="..\..\xbmc\cores\paplayer\TimidityCodec.h">
      <Filter>cores\paplayer</Filter>
    </ClInclude>
    <ClInclude Include="..\..\xbmc\cores\paplayer\VGMCodec.h">
      <Filter>cores\paplayer</Filter>
    </ClInclude>
    <ClInclude Include="..\..\xbmc\cores\paplayer\WAVcodec.h">
      <Filter>cores\paplayer</Filter>
    </ClInclude>
    <ClInclude Include="..\..\xbmc\cores\paplayer\WAVPackcodec.h">
      <Filter>cores\paplayer</Filter>
    </ClInclude>
    <ClInclude Include="..\..\xbmc\cores\paplayer\YMCodec.h">
      <Filter>cores\paplayer</Filter>
    </ClInclude>
    <ClInclude Include="..\..\xbmc\cores\DllLoader\coff.h">
      <Filter>cores\DllLoader</Filter>
    </ClInclude>
    <ClInclude Include="..\..\xbmc\cores\DllLoader\coffldr.h">
      <Filter>cores\DllLoader</Filter>
    </ClInclude>
    <ClInclude Include="..\..\xbmc\cores\DllLoader\dll.h">
      <Filter>cores\DllLoader</Filter>
    </ClInclude>
    <ClInclude Include="..\..\xbmc\cores\DllLoader\dll_tracker.h">
      <Filter>cores\DllLoader</Filter>
    </ClInclude>
    <ClInclude Include="..\..\xbmc\cores\DllLoader\dll_tracker_file.h">
      <Filter>cores\DllLoader</Filter>
    </ClInclude>
    <ClInclude Include="..\..\xbmc\cores\DllLoader\dll_tracker_library.h">
      <Filter>cores\DllLoader</Filter>
    </ClInclude>
    <ClInclude Include="..\..\xbmc\cores\DllLoader\dll_util.h">
      <Filter>cores\DllLoader</Filter>
    </ClInclude>
    <ClInclude Include="..\..\xbmc\cores\DllLoader\DllLoader.h">
      <Filter>cores\DllLoader</Filter>
    </ClInclude>
    <ClInclude Include="..\..\xbmc\cores\DllLoader\DllLoaderContainer.h">
      <Filter>cores\DllLoader</Filter>
    </ClInclude>
    <ClInclude Include="..\..\xbmc\DllPaths.h">
      <Filter>cores\DllLoader</Filter>
    </ClInclude>
    <ClInclude Include="..\..\xbmc\DllPaths_win32.h">
      <Filter>cores\DllLoader</Filter>
    </ClInclude>
    <ClInclude Include="..\..\xbmc\cores\DllLoader\LibraryLoader.h">
      <Filter>cores\DllLoader</Filter>
    </ClInclude>
    <ClInclude Include="..\..\xbmc\cores\DllLoader\Win32DllLoader.h">
      <Filter>cores\DllLoader</Filter>
    </ClInclude>
    <ClInclude Include="..\..\xbmc\cores\DllLoader\exports\emu_dummy.h">
      <Filter>cores\DllLoader\exports</Filter>
    </ClInclude>
    <ClInclude Include="..\..\xbmc\cores\DllLoader\exports\emu_kernel32.h">
      <Filter>cores\DllLoader\exports</Filter>
    </ClInclude>
    <ClInclude Include="..\..\xbmc\cores\DllLoader\exports\emu_msvcrt.h">
      <Filter>cores\DllLoader\exports</Filter>
    </ClInclude>
    <ClInclude Include="..\..\xbmc\cores\DllLoader\exports\win32-dirent.h">
      <Filter>cores\DllLoader\exports</Filter>
    </ClInclude>
    <ClInclude Include="..\..\xbmc\cores\DllLoader\exports\emu_socket\emu_socket.h">
      <Filter>cores\DllLoader\exports\emu_socket</Filter>
    </ClInclude>
    <ClInclude Include="..\..\xbmc\cores\DllLoader\exports\util\EmuFileWrapper.h">
      <Filter>cores\DllLoader\exports\util</Filter>
    </ClInclude>
    <ClInclude Include="..\..\xbmc\cores\VideoRenderers\BaseRenderer.h">
      <Filter>cores\VideoRenderers</Filter>
    </ClInclude>
    <ClInclude Include="..\..\xbmc\cores\VideoRenderers\LinuxRenderer.h">
      <Filter>cores\VideoRenderers</Filter>
    </ClInclude>
    <ClInclude Include="..\..\xbmc\cores\VideoRenderers\LinuxRendererGL.h">
      <Filter>cores\VideoRenderers</Filter>
    </ClInclude>
    <ClInclude Include="..\..\xbmc\cores\VideoRenderers\OverlayRenderer.h">
      <Filter>cores\VideoRenderers</Filter>
    </ClInclude>
    <ClInclude Include="..\..\xbmc\cores\VideoRenderers\OverlayRendererDX.h">
      <Filter>cores\VideoRenderers</Filter>
    </ClInclude>
    <ClInclude Include="..\..\xbmc\cores\VideoRenderers\OverlayRendererGL.h">
      <Filter>cores\VideoRenderers</Filter>
    </ClInclude>
    <ClInclude Include="..\..\xbmc\cores\VideoRenderers\OverlayRendererUtil.h">
      <Filter>cores\VideoRenderers</Filter>
    </ClInclude>
    <ClInclude Include="..\..\xbmc\cores\VideoRenderers\RenderManager.h">
      <Filter>cores\VideoRenderers</Filter>
    </ClInclude>
    <ClInclude Include="..\..\xbmc\cores\VideoRenderers\WinRenderer.h">
      <Filter>cores\VideoRenderers</Filter>
    </ClInclude>
    <ClInclude Include="..\..\xbmc\cores\VideoRenderers\VideoShaders\ConvolutionKernels.h">
      <Filter>cores\VideoRenderers\Shaders</Filter>
    </ClInclude>
    <ClInclude Include="..\..\xbmc\cores\VideoRenderers\VideoShaders\VideoFilterShader.h">
      <Filter>cores\VideoRenderers\Shaders</Filter>
    </ClInclude>
    <ClInclude Include="..\..\xbmc\cores\VideoRenderers\VideoShaders\YUV2RGBShader.h">
      <Filter>cores\VideoRenderers\Shaders</Filter>
    </ClInclude>
    <ClInclude Include="..\..\xbmc\cores\AudioRenderers\AudioRendererFactory.h">
      <Filter>cores\AudioRenderers</Filter>
    </ClInclude>
    <ClInclude Include="..\..\xbmc\cores\AudioRenderers\NullDirectSound.h">
      <Filter>cores\AudioRenderers</Filter>
    </ClInclude>
    <ClInclude Include="..\..\xbmc\utils\PCMRemap.h">
      <Filter>cores\AudioRenderers</Filter>
    </ClInclude>
    <ClInclude Include="..\..\xbmc\cores\AudioRenderers\PulseAudioDirectSound.h">
      <Filter>cores\AudioRenderers</Filter>
    </ClInclude>
    <ClInclude Include="..\..\xbmc\cores\AudioRenderers\Win32DirectSound.h">
      <Filter>cores\AudioRenderers</Filter>
    </ClInclude>
    <ClInclude Include="..\..\xbmc\cores\AudioRenderers\Win32WASAPI.h">
      <Filter>cores\AudioRenderers</Filter>
    </ClInclude>
    <ClInclude Include="..\..\xbmc\cores\ExternalPlayer\ExternalPlayer.h">
      <Filter>cores\ExternalPlayer</Filter>
    </ClInclude>
    <ClInclude Include="..\..\xbmc\cores\playercorefactory\PlayerCoreConfig.h">
      <Filter>cores\PlayerCoreFactory</Filter>
    </ClInclude>
    <ClInclude Include="..\..\xbmc\cores\playercorefactory\PlayerCoreFactory.h">
      <Filter>cores\PlayerCoreFactory</Filter>
    </ClInclude>
    <ClInclude Include="..\..\xbmc\cores\playercorefactory\PlayerSelectionRule.h">
      <Filter>cores\PlayerCoreFactory</Filter>
    </ClInclude>
    <ClInclude Include="..\..\xbmc\FileSystem\AddonsDirectory.h">
      <Filter>filesystem</Filter>
    </ClInclude>
    <ClInclude Include="..\..\xbmc\FileSystem\ASAPFileDirectory.h">
      <Filter>filesystem</Filter>
    </ClInclude>
    <ClInclude Include="..\..\xbmc\FileSystem\CacheMemBuffer.h">
      <Filter>filesystem</Filter>
    </ClInclude>
    <ClInclude Include="..\..\xbmc\FileSystem\CacheStrategy.h">
      <Filter>filesystem</Filter>
    </ClInclude>
    <ClInclude Include="..\..\xbmc\FileSystem\CDDADirectory.h">
      <Filter>filesystem</Filter>
    </ClInclude>
    <ClInclude Include="..\..\xbmc\FileSystem\DAAPDirectory.h">
      <Filter>filesystem</Filter>
    </ClInclude>
    <ClInclude Include="..\..\xbmc\FileSystem\DAVDirectory.h">
      <Filter>filesystem</Filter>
    </ClInclude>
    <ClInclude Include="..\..\xbmc\FileSystem\DirectoryCache.h">
      <Filter>filesystem</Filter>
    </ClInclude>
    <ClInclude Include="..\..\xbmc\FileSystem\DirectoryTuxBox.h">
      <Filter>filesystem</Filter>
    </ClInclude>
    <ClInclude Include="..\..\xbmc\FileSystem\DllLibCMyth.h">
      <Filter>filesystem</Filter>
    </ClInclude>
    <ClInclude Include="..\..\xbmc\FileSystem\DllLibCurl.h">
      <Filter>filesystem</Filter>
    </ClInclude>
    <ClInclude Include="..\..\xbmc\FileSystem\FactoryFileDirectory.h">
      <Filter>filesystem</Filter>
    </ClInclude>
    <ClInclude Include="..\..\xbmc\FileSystem\FileCache.h">
      <Filter>filesystem</Filter>
    </ClInclude>
    <ClInclude Include="..\..\xbmc\FileSystem\FileCDDA.h">
      <Filter>filesystem</Filter>
    </ClInclude>
    <ClInclude Include="..\..\xbmc\FileSystem\FileCurl.h">
      <Filter>filesystem</Filter>
    </ClInclude>
    <ClInclude Include="..\..\xbmc\FileSystem\FileDAAP.h">
      <Filter>filesystem</Filter>
    </ClInclude>
    <ClInclude Include="..\..\xbmc\FileSystem\FileFileReader.h">
      <Filter>filesystem</Filter>
    </ClInclude>
    <ClInclude Include="..\..\xbmc\FileSystem\FileISO.h">
      <Filter>filesystem</Filter>
    </ClInclude>
    <ClInclude Include="..\..\xbmc\FileSystem\FileLastFM.h">
      <Filter>filesystem</Filter>
    </ClInclude>
    <ClInclude Include="..\..\xbmc\FileSystem\FileMusicDatabase.h">
      <Filter>filesystem</Filter>
    </ClInclude>
    <ClInclude Include="..\..\xbmc\FileSystem\FileRar.h">
      <Filter>filesystem</Filter>
    </ClInclude>
    <ClInclude Include="..\..\xbmc\FileSystem\FileRTV.h">
      <Filter>filesystem</Filter>
    </ClInclude>
    <ClInclude Include="..\..\xbmc\FileSystem\FileSFTP.h">
      <Filter>filesystem</Filter>
    </ClInclude>
    <ClInclude Include="..\..\xbmc\FileSystem\FileShoutcast.h">
      <Filter>filesystem</Filter>
    </ClInclude>
    <ClInclude Include="..\..\xbmc\FileSystem\FileSpecialProtocol.h">
      <Filter>filesystem</Filter>
    </ClInclude>
    <ClInclude Include="..\..\xbmc\FileSystem\FileTuxBox.h">
      <Filter>filesystem</Filter>
    </ClInclude>
    <ClInclude Include="..\..\xbmc\FileSystem\FileXBMSP.h">
      <Filter>filesystem</Filter>
    </ClInclude>
    <ClInclude Include="..\..\xbmc\FileSystem\FileZip.h">
      <Filter>filesystem</Filter>
    </ClInclude>
    <ClInclude Include="..\..\xbmc\FileSystem\FTPDirectory.h">
      <Filter>filesystem</Filter>
    </ClInclude>
    <ClInclude Include="..\..\xbmc\FileSystem\FTPParse.h">
      <Filter>filesystem</Filter>
    </ClInclude>
    <ClInclude Include="..\..\xbmc\FileSystem\HDHomeRun.h">
      <Filter>filesystem</Filter>
    </ClInclude>
    <ClInclude Include="..\..\xbmc\FileSystem\HTSPDirectory.h">
      <Filter>filesystem</Filter>
    </ClInclude>
    <ClInclude Include="..\..\xbmc\FileSystem\HTSPSession.h">
      <Filter>filesystem</Filter>
    </ClInclude>
    <ClInclude Include="..\..\xbmc\FileSystem\HTTPDirectory.h">
      <Filter>filesystem</Filter>
    </ClInclude>
    <ClInclude Include="..\..\xbmc\FileSystem\ISO9660Directory.h">
      <Filter>filesystem</Filter>
    </ClInclude>
    <ClInclude Include="..\..\xbmc\FileSystem\LastFMDirectory.h">
      <Filter>filesystem</Filter>
    </ClInclude>
    <ClInclude Include="..\..\xbmc\FileSystem\MultiPathDirectory.h">
      <Filter>filesystem</Filter>
    </ClInclude>
    <ClInclude Include="..\..\xbmc\FileSystem\MultiPathFile.h">
      <Filter>filesystem</Filter>
    </ClInclude>
    <ClInclude Include="..\..\xbmc\FileSystem\MusicDatabaseDirectory.h">
      <Filter>filesystem</Filter>
    </ClInclude>
    <ClInclude Include="..\..\xbmc\FileSystem\MusicFileDirectory.h">
      <Filter>filesystem</Filter>
    </ClInclude>
    <ClInclude Include="..\..\xbmc\FileSystem\MusicSearchDirectory.h">
      <Filter>filesystem</Filter>
    </ClInclude>
    <ClInclude Include="..\..\xbmc\FileSystem\MythDirectory.h">
      <Filter>filesystem</Filter>
    </ClInclude>
    <ClInclude Include="..\..\xbmc\FileSystem\MythFile.h">
      <Filter>filesystem</Filter>
    </ClInclude>
    <ClInclude Include="..\..\xbmc\FileSystem\MythSession.h">
      <Filter>filesystem</Filter>
    </ClInclude>
    <ClInclude Include="..\..\xbmc\FileSystem\NSFFileDirectory.h">
      <Filter>filesystem</Filter>
    </ClInclude>
    <ClInclude Include="..\..\xbmc\FileSystem\OGGFileDirectory.h">
      <Filter>filesystem</Filter>
    </ClInclude>
    <ClInclude Include="..\..\xbmc\FileSystem\PlaylistDirectory.h">
      <Filter>filesystem</Filter>
    </ClInclude>
    <ClInclude Include="..\..\xbmc\FileSystem\PlaylistFileDirectory.h">
      <Filter>filesystem</Filter>
    </ClInclude>
    <ClInclude Include="..\..\xbmc\FileSystem\PluginDirectory.h">
      <Filter>filesystem</Filter>
    </ClInclude>
    <ClInclude Include="..\..\xbmc\FileSystem\RarDirectory.h">
      <Filter>filesystem</Filter>
    </ClInclude>
    <ClInclude Include="..\..\xbmc\FileSystem\RarManager.h">
      <Filter>filesystem</Filter>
    </ClInclude>
    <ClInclude Include="..\..\xbmc\FileSystem\RSSDirectory.h">
      <Filter>filesystem</Filter>
    </ClInclude>
    <ClInclude Include="..\..\xbmc\FileSystem\RTVDirectory.h">
      <Filter>filesystem</Filter>
    </ClInclude>
    <ClInclude Include="..\..\xbmc\FileSystem\SAPDirectory.h">
      <Filter>filesystem</Filter>
    </ClInclude>
    <ClInclude Include="..\..\xbmc\FileSystem\SAPFile.h">
      <Filter>filesystem</Filter>
    </ClInclude>
    <ClInclude Include="..\..\xbmc\FileSystem\SFTPDirectory.h">
      <Filter>filesystem</Filter>
    </ClInclude>
    <ClInclude Include="..\..\xbmc\FileSystem\SIDFileDirectory.h">
      <Filter>filesystem</Filter>
    </ClInclude>
    <ClInclude Include="..\..\xbmc\FileSystem\SmartPlaylistDirectory.h">
      <Filter>filesystem</Filter>
    </ClInclude>
    <ClInclude Include="..\..\xbmc\FileSystem\SpecialProtocol.h">
      <Filter>filesystem</Filter>
    </ClInclude>
    <ClInclude Include="..\..\xbmc\FileSystem\SpecialProtocolDirectory.h">
      <Filter>filesystem</Filter>
    </ClInclude>
    <ClInclude Include="..\..\xbmc\FileSystem\StackDirectory.h">
      <Filter>filesystem</Filter>
    </ClInclude>
    <ClInclude Include="..\..\xbmc\FileSystem\UPnPDirectory.h">
      <Filter>filesystem</Filter>
    </ClInclude>
    <ClInclude Include="..\..\xbmc\FileSystem\VideoDatabaseDirectory.h">
      <Filter>filesystem</Filter>
    </ClInclude>
    <ClInclude Include="..\..\xbmc\FileSystem\VirtualPathDirectory.h">
      <Filter>filesystem</Filter>
    </ClInclude>
    <ClInclude Include="..\..\xbmc\FileSystem\VTPDirectory.h">
      <Filter>filesystem</Filter>
    </ClInclude>
    <ClInclude Include="..\..\xbmc\FileSystem\VTPFile.h">
      <Filter>filesystem</Filter>
    </ClInclude>
    <ClInclude Include="..\..\xbmc\FileSystem\VTPSession.h">
      <Filter>filesystem</Filter>
    </ClInclude>
    <ClInclude Include="..\..\xbmc\FileSystem\XBMSDirectory.h">
      <Filter>filesystem</Filter>
    </ClInclude>
    <ClInclude Include="..\..\xbmc\FileSystem\ZipDirectory.h">
      <Filter>filesystem</Filter>
    </ClInclude>
    <ClInclude Include="..\..\xbmc\FileSystem\ZipManager.h">
      <Filter>filesystem</Filter>
    </ClInclude>
    <ClInclude Include="..\..\xbmc\FileSystem\MusicDatabaseDirectory\DirectoryNode.h">
      <Filter>filesystem\MusicDatabaseDirectory</Filter>
    </ClInclude>
    <ClInclude Include="..\..\xbmc\FileSystem\MusicDatabaseDirectory\DirectoryNodeAlbum.h">
      <Filter>filesystem\MusicDatabaseDirectory</Filter>
    </ClInclude>
    <ClInclude Include="..\..\xbmc\FileSystem\MusicDatabaseDirectory\DirectoryNodeAlbumCompilations.h">
      <Filter>filesystem\MusicDatabaseDirectory</Filter>
    </ClInclude>
    <ClInclude Include="..\..\xbmc\FileSystem\MusicDatabaseDirectory\DirectoryNodeAlbumCompilationsSongs.h">
      <Filter>filesystem\MusicDatabaseDirectory</Filter>
    </ClInclude>
    <ClInclude Include="..\..\xbmc\FileSystem\MusicDatabaseDirectory\DirectoryNodeAlbumRecentlyAdded.h">
      <Filter>filesystem\MusicDatabaseDirectory</Filter>
    </ClInclude>
    <ClInclude Include="..\..\xbmc\FileSystem\MusicDatabaseDirectory\DirectoryNodeAlbumRecentlyAddedSong.h">
      <Filter>filesystem\MusicDatabaseDirectory</Filter>
    </ClInclude>
    <ClInclude Include="..\..\xbmc\FileSystem\MusicDatabaseDirectory\DirectoryNodeAlbumRecentlyPlayed.h">
      <Filter>filesystem\MusicDatabaseDirectory</Filter>
    </ClInclude>
    <ClInclude Include="..\..\xbmc\FileSystem\MusicDatabaseDirectory\DirectoryNodeAlbumRecentlyPlayedSong.h">
      <Filter>filesystem\MusicDatabaseDirectory</Filter>
    </ClInclude>
    <ClInclude Include="..\..\xbmc\FileSystem\MusicDatabaseDirectory\DirectoryNodeAlbumTop100.h">
      <Filter>filesystem\MusicDatabaseDirectory</Filter>
    </ClInclude>
    <ClInclude Include="..\..\xbmc\FileSystem\MusicDatabaseDirectory\DirectoryNodeAlbumTop100Song.h">
      <Filter>filesystem\MusicDatabaseDirectory</Filter>
    </ClInclude>
    <ClInclude Include="..\..\xbmc\FileSystem\MusicDatabaseDirectory\DirectoryNodeArtist.h">
      <Filter>filesystem\MusicDatabaseDirectory</Filter>
    </ClInclude>
    <ClInclude Include="..\..\xbmc\FileSystem\MusicDatabaseDirectory\DirectoryNodeGenre.h">
      <Filter>filesystem\MusicDatabaseDirectory</Filter>
    </ClInclude>
    <ClInclude Include="..\..\xbmc\FileSystem\MusicDatabaseDirectory\DirectoryNodeOverview.h">
      <Filter>filesystem\MusicDatabaseDirectory</Filter>
    </ClInclude>
    <ClInclude Include="..\..\xbmc\FileSystem\MusicDatabaseDirectory\DirectoryNodeRoot.h">
      <Filter>filesystem\MusicDatabaseDirectory</Filter>
    </ClInclude>
    <ClInclude Include="..\..\xbmc\FileSystem\MusicDatabaseDirectory\DirectoryNodeSingles.h">
      <Filter>filesystem\MusicDatabaseDirectory</Filter>
    </ClInclude>
    <ClInclude Include="..\..\xbmc\FileSystem\MusicDatabaseDirectory\DirectoryNodeSong.h">
      <Filter>filesystem\MusicDatabaseDirectory</Filter>
    </ClInclude>
    <ClInclude Include="..\..\xbmc\FileSystem\MusicDatabaseDirectory\DirectoryNodeSongTop100.h">
      <Filter>filesystem\MusicDatabaseDirectory</Filter>
    </ClInclude>
    <ClInclude Include="..\..\xbmc\FileSystem\MusicDatabaseDirectory\DirectoryNodeTop100.h">
      <Filter>filesystem\MusicDatabaseDirectory</Filter>
    </ClInclude>
    <ClInclude Include="..\..\xbmc\FileSystem\MusicDatabaseDirectory\DirectoryNodeYear.h">
      <Filter>filesystem\MusicDatabaseDirectory</Filter>
    </ClInclude>
    <ClInclude Include="..\..\xbmc\FileSystem\MusicDatabaseDirectory\DirectoryNodeYearAlbum.h">
      <Filter>filesystem\MusicDatabaseDirectory</Filter>
    </ClInclude>
    <ClInclude Include="..\..\xbmc\FileSystem\MusicDatabaseDirectory\DirectoryNodeYearSong.h">
      <Filter>filesystem\MusicDatabaseDirectory</Filter>
    </ClInclude>
    <ClInclude Include="..\..\xbmc\FileSystem\MusicDatabaseDirectory\QueryParams.h">
      <Filter>filesystem\MusicDatabaseDirectory</Filter>
    </ClInclude>
    <ClInclude Include="..\..\xbmc\FileSystem\VideoDatabaseDirectory\DirectoryNode.h">
      <Filter>filesystem\VideoDatabaseDirectory</Filter>
    </ClInclude>
    <ClInclude Include="..\..\xbmc\FileSystem\VideoDatabaseDirectory\DirectoryNodeActor.h">
      <Filter>filesystem\VideoDatabaseDirectory</Filter>
    </ClInclude>
    <ClInclude Include="..\..\xbmc\FileSystem\VideoDatabaseDirectory\DirectoryNodeDirector.h">
      <Filter>filesystem\VideoDatabaseDirectory</Filter>
    </ClInclude>
    <ClInclude Include="..\..\xbmc\FileSystem\VideoDatabaseDirectory\DirectoryNodeEpisodes.h">
      <Filter>filesystem\VideoDatabaseDirectory</Filter>
    </ClInclude>
    <ClInclude Include="..\..\xbmc\FileSystem\VideoDatabaseDirectory\DirectoryNodeGenre.h">
      <Filter>filesystem\VideoDatabaseDirectory</Filter>
    </ClInclude>
    <ClInclude Include="..\..\xbmc\FileSystem\VideoDatabaseDirectory\DirectoryNodeMoviesOverview.h">
      <Filter>filesystem\VideoDatabaseDirectory</Filter>
    </ClInclude>
    <ClInclude Include="..\..\xbmc\FileSystem\VideoDatabaseDirectory\DirectoryNodeMusicVideoAlbum.h">
      <Filter>filesystem\VideoDatabaseDirectory</Filter>
    </ClInclude>
    <ClInclude Include="..\..\xbmc\FileSystem\VideoDatabaseDirectory\DirectoryNodeMusicVideosOverview.h">
      <Filter>filesystem\VideoDatabaseDirectory</Filter>
    </ClInclude>
    <ClInclude Include="..\..\xbmc\FileSystem\VideoDatabaseDirectory\DirectoryNodeOverview.h">
      <Filter>filesystem\VideoDatabaseDirectory</Filter>
    </ClInclude>
    <ClInclude Include="..\..\xbmc\FileSystem\VideoDatabaseDirectory\DirectoryNodeRecentlyAddedEpisodes.h">
      <Filter>filesystem\VideoDatabaseDirectory</Filter>
    </ClInclude>
    <ClInclude Include="..\..\xbmc\FileSystem\VideoDatabaseDirectory\DirectoryNodeRecentlyAddedMovies.h">
      <Filter>filesystem\VideoDatabaseDirectory</Filter>
    </ClInclude>
    <ClInclude Include="..\..\xbmc\FileSystem\VideoDatabaseDirectory\DirectoryNodeRecentlyAddedMusicVideos.h">
      <Filter>filesystem\VideoDatabaseDirectory</Filter>
    </ClInclude>
    <ClInclude Include="..\..\xbmc\FileSystem\VideoDatabaseDirectory\DirectoryNodeRoot.h">
      <Filter>filesystem\VideoDatabaseDirectory</Filter>
    </ClInclude>
    <ClInclude Include="..\..\xbmc\FileSystem\VideoDatabaseDirectory\DirectoryNodeSeasons.h">
      <Filter>filesystem\VideoDatabaseDirectory</Filter>
    </ClInclude>
    <ClInclude Include="..\..\xbmc\FileSystem\VideoDatabaseDirectory\DirectoryNodeSets.h">
      <Filter>filesystem\VideoDatabaseDirectory</Filter>
    </ClInclude>
    <ClInclude Include="..\..\xbmc\FileSystem\VideoDatabaseDirectory\DirectoryNodeStudio.h">
      <Filter>filesystem\VideoDatabaseDirectory</Filter>
    </ClInclude>
    <ClInclude Include="..\..\xbmc\FileSystem\VideoDatabaseDirectory\DirectoryNodeTitleMovies.h">
      <Filter>filesystem\VideoDatabaseDirectory</Filter>
    </ClInclude>
    <ClInclude Include="..\..\xbmc\FileSystem\VideoDatabaseDirectory\DirectoryNodeTitleMusicVideos.h">
      <Filter>filesystem\VideoDatabaseDirectory</Filter>
    </ClInclude>
    <ClInclude Include="..\..\xbmc\FileSystem\VideoDatabaseDirectory\DirectoryNodeTitleTvShows.h">
      <Filter>filesystem\VideoDatabaseDirectory</Filter>
    </ClInclude>
    <ClInclude Include="..\..\xbmc\FileSystem\VideoDatabaseDirectory\DirectoryNodeTvShowsOverview.h">
      <Filter>filesystem\VideoDatabaseDirectory</Filter>
    </ClInclude>
    <ClInclude Include="..\..\xbmc\FileSystem\VideoDatabaseDirectory\DirectoryNodeYear.h">
      <Filter>filesystem\VideoDatabaseDirectory</Filter>
    </ClInclude>
    <ClInclude Include="..\..\xbmc\FileSystem\VideoDatabaseDirectory\QueryParams.h">
      <Filter>filesystem\VideoDatabaseDirectory</Filter>
    </ClInclude>
    <ClInclude Include="..\..\xbmc\addons\Addon.h">
      <Filter>addons</Filter>
    </ClInclude>
    <ClInclude Include="..\..\xbmc\addons\AddonDll.h">
      <Filter>addons</Filter>
    </ClInclude>
    <ClInclude Include="..\..\xbmc\addons\AddonManager.h">
      <Filter>addons</Filter>
    </ClInclude>
    <ClInclude Include="..\..\xbmc\addons\AddonStatusHandler.h">
      <Filter>addons</Filter>
    </ClInclude>
    <ClInclude Include="..\..\xbmc\addons\DllAddon.h">
      <Filter>addons</Filter>
    </ClInclude>
    <ClInclude Include="..\..\xbmc\addons\IAddon.h">
      <Filter>addons</Filter>
    </ClInclude>
    <ClInclude Include="..\..\xbmc\addons\Scraper.h">
      <Filter>addons</Filter>
    </ClInclude>
    <ClInclude Include="..\..\xbmc\addons\ScreenSaver.h">
      <Filter>addons</Filter>
    </ClInclude>
    <ClInclude Include="..\..\xbmc\addons\Visualisation.h">
      <Filter>addons</Filter>
    </ClInclude>
    <ClInclude Include="..\..\xbmc\addons\Repository.h">
      <Filter>addons</Filter>
    </ClInclude>
    <ClInclude Include="..\..\xbmc\addons\Skin.h">
      <Filter>addons</Filter>
    </ClInclude>
    <ClInclude Include="..\..\xbmc\FileSystem\VideoDatabaseDirectory\DirectoryNodeCountry.h">
      <Filter>filesystem\VideoDatabaseDirectory</Filter>
    </ClInclude>
    <ClInclude Include="..\..\xbmc\cdrip\DllFlacEnc.h">
      <Filter>cores\paplayer</Filter>
    </ClInclude>
    <ClInclude Include="..\..\xbmc\addons\PluginSource.h">
      <Filter>addons</Filter>
    </ClInclude>
    <ClInclude Include="..\..\xbmc\cores\dvdplayer\DVDCodecs\Video\CrystalHD.h">
      <Filter>cores\dvdplayer\DVDCodecs\Video</Filter>
    </ClInclude>
    <ClInclude Include="..\..\xbmc\cores\VideoRenderers\VideoShaders\WinVideoFilter.h">
      <Filter>cores\VideoRenderers\Shaders</Filter>
    </ClInclude>
    <ClInclude Include="..\..\xbmc\cores\dvdplayer\DVDSubtitles\DVDSubtitleTagMicroDVD.h">
      <Filter>cores\dvdplayer\DVDSubtitles</Filter>
    </ClInclude>
    <ClInclude Include="..\..\xbmc\cores\dvdplayer\DVDSubtitles\DVDSubtitleTagSami.h">
      <Filter>cores\dvdplayer\DVDSubtitles</Filter>
    </ClInclude>
    <ClInclude Include="..\..\xbmc\cores\dvdplayer\DVDInputStreams\DVDInputStreamBluray.h">
      <Filter>cores\dvdplayer\DVDInputStreams</Filter>
    </ClInclude>
    <ClInclude Include="..\..\xbmc\addons\Service.h">
      <Filter>addons</Filter>
    </ClInclude>
    <ClInclude Include="..\..\xbmc\guilib\GUIDialog.h">
      <Filter>guilib</Filter>
    </ClInclude>
    <ClInclude Include="..\..\xbmc\music\karaoke\cdgdata.h">
      <Filter>music\karaoke</Filter>
    </ClInclude>
    <ClInclude Include="..\..\xbmc\music\karaoke\GUIDialogKaraokeSongSelector.h">
      <Filter>music\karaoke</Filter>
    </ClInclude>
    <ClInclude Include="..\..\xbmc\music\karaoke\GUIWindowKaraokeLyrics.h">
      <Filter>music\karaoke</Filter>
    </ClInclude>
    <ClInclude Include="..\..\xbmc\music\karaoke\karaokelyrics.h">
      <Filter>music\karaoke</Filter>
    </ClInclude>
    <ClInclude Include="..\..\xbmc\music\karaoke\karaokelyricscdg.h">
      <Filter>music\karaoke</Filter>
    </ClInclude>
    <ClInclude Include="..\..\xbmc\music\karaoke\karaokelyricsfactory.h">
      <Filter>music\karaoke</Filter>
    </ClInclude>
    <ClInclude Include="..\..\xbmc\music\karaoke\karaokelyricsmanager.h">
      <Filter>music\karaoke</Filter>
    </ClInclude>
    <ClInclude Include="..\..\xbmc\music\karaoke\karaokelyricstext.h">
      <Filter>music\karaoke</Filter>
    </ClInclude>
    <ClInclude Include="..\..\xbmc\music\karaoke\karaokelyricstextkar.h">
      <Filter>music\karaoke</Filter>
    </ClInclude>
    <ClInclude Include="..\..\xbmc\music\karaoke\karaokelyricstextlrc.h">
      <Filter>music\karaoke</Filter>
    </ClInclude>
    <ClInclude Include="..\..\xbmc\music\karaoke\karaokelyricstextustar.h">
      <Filter>music\karaoke</Filter>
    </ClInclude>
    <ClInclude Include="..\..\xbmc\music\karaoke\karaokewindowbackground.h">
      <Filter>music\karaoke</Filter>
    </ClInclude>
    <ClInclude Include="..\..\lib\win32\sqlite\sqlite3.h">
      <Filter>libs\sqlite</Filter>
    </ClInclude>
    <ClInclude Include="..\..\xbmc\dbwrappers\Database.h">
      <Filter>database</Filter>
    </ClInclude>
    <ClInclude Include="..\..\xbmc\dbwrappers\dataset.h">
      <Filter>database</Filter>
    </ClInclude>
    <ClInclude Include="..\..\xbmc\dbwrappers\qry_dat.h">
      <Filter>database</Filter>
    </ClInclude>
    <ClInclude Include="..\..\xbmc\music\Album.h">
      <Filter>music</Filter>
    </ClInclude>
    <ClInclude Include="..\..\xbmc\music\Artist.h">
      <Filter>music</Filter>
    </ClInclude>
    <ClInclude Include="..\..\xbmc\music\GUIViewStateMusic.h">
      <Filter>music</Filter>
    </ClInclude>
    <ClInclude Include="..\..\xbmc\music\LastFmManager.h">
      <Filter>music</Filter>
    </ClInclude>
    <ClInclude Include="..\..\xbmc\music\MusicInfoLoader.h">
      <Filter>music</Filter>
    </ClInclude>
    <ClInclude Include="..\..\xbmc\music\Song.h">
      <Filter>music</Filter>
    </ClInclude>
    <ClInclude Include="..\..\xbmc\cdrip\EncoderWav.h">
      <Filter>cdrip</Filter>
    </ClInclude>
    <ClInclude Include="..\..\xbmc\cdrip\CDDAReader.h">
      <Filter>cdrip</Filter>
    </ClInclude>
    <ClInclude Include="..\..\xbmc\cdrip\CDDARipper.h">
      <Filter>cdrip</Filter>
    </ClInclude>
    <ClInclude Include="..\..\xbmc\cdrip\DllLameenc.h">
      <Filter>cdrip</Filter>
    </ClInclude>
    <ClInclude Include="..\..\xbmc\cdrip\DllOgg.h">
      <Filter>cdrip</Filter>
    </ClInclude>
    <ClInclude Include="..\..\xbmc\cdrip\DllVorbis.h">
      <Filter>cdrip</Filter>
    </ClInclude>
    <ClInclude Include="..\..\xbmc\cdrip\DllVorbisEnc.h">
      <Filter>cdrip</Filter>
    </ClInclude>
    <ClInclude Include="..\..\xbmc\cdrip\Encoder.h">
      <Filter>cdrip</Filter>
    </ClInclude>
    <ClInclude Include="..\..\xbmc\cdrip\EncoderFlac.h">
      <Filter>cdrip</Filter>
    </ClInclude>
    <ClInclude Include="..\..\xbmc\cdrip\EncoderLame.h">
      <Filter>cdrip</Filter>
    </ClInclude>
    <ClInclude Include="..\..\xbmc\cdrip\EncoderVorbis.h">
      <Filter>cdrip</Filter>
    </ClInclude>
    <ClInclude Include="..\..\xbmc\addons\DllLibCPluff.h">
      <Filter>addons</Filter>
    </ClInclude>
    <ClInclude Include="..\..\xbmc\addons\GUIDialogAddonInfo.h">
      <Filter>addons</Filter>
    </ClInclude>
    <ClInclude Include="..\..\xbmc\addons\GUIDialogAddonSettings.h">
      <Filter>addons</Filter>
    </ClInclude>
    <ClInclude Include="..\..\xbmc\dialogs\GUIDialogBoxBase.h">
      <Filter>dialogs</Filter>
    </ClInclude>
    <ClInclude Include="..\..\xbmc\dialogs\GUIDialogBusy.h">
      <Filter>dialogs</Filter>
    </ClInclude>
    <ClInclude Include="..\..\xbmc\dialogs\GUIDialogButtonMenu.h">
      <Filter>dialogs</Filter>
    </ClInclude>
    <ClInclude Include="..\..\xbmc\dialogs\GUIDialogContextMenu.h">
      <Filter>dialogs</Filter>
    </ClInclude>
    <ClInclude Include="..\..\xbmc\dialogs\GUIDialogFavourites.h">
      <Filter>dialogs</Filter>
    </ClInclude>
    <ClInclude Include="..\..\xbmc\dialogs\GUIDialogFileBrowser.h">
      <Filter>dialogs</Filter>
    </ClInclude>
    <ClInclude Include="..\..\xbmc\dialogs\GUIDialogGamepad.h">
      <Filter>dialogs</Filter>
    </ClInclude>
    <ClInclude Include="..\..\xbmc\dialogs\GUIDialogKaiToast.h">
      <Filter>dialogs</Filter>
    </ClInclude>
    <ClInclude Include="..\..\xbmc\dialogs\GUIDialogKeyboard.h">
      <Filter>dialogs</Filter>
    </ClInclude>
    <ClInclude Include="..\..\xbmc\dialogs\GUIDialogMediaSource.h">
      <Filter>dialogs</Filter>
    </ClInclude>
    <ClInclude Include="..\..\xbmc\dialogs\GUIDialogMuteBug.h">
      <Filter>dialogs</Filter>
    </ClInclude>
    <ClInclude Include="..\..\xbmc\dialogs\GUIDialogNumeric.h">
      <Filter>dialogs</Filter>
    </ClInclude>
    <ClInclude Include="..\..\xbmc\dialogs\GUIDialogOK.h">
      <Filter>dialogs</Filter>
    </ClInclude>
    <ClInclude Include="..\..\xbmc\dialogs\GUIDialogPlayerControls.h">
      <Filter>dialogs</Filter>
    </ClInclude>
    <ClInclude Include="..\..\xbmc\dialogs\GUIDialogProgress.h">
      <Filter>dialogs</Filter>
    </ClInclude>
    <ClInclude Include="..\..\xbmc\dialogs\GUIDialogSeekBar.h">
      <Filter>dialogs</Filter>
    </ClInclude>
    <ClInclude Include="..\..\xbmc\dialogs\GUIDialogSelect.h">
      <Filter>dialogs</Filter>
    </ClInclude>
    <ClInclude Include="..\..\xbmc\dialogs\GUIDialogSlider.h">
      <Filter>dialogs</Filter>
    </ClInclude>
    <ClInclude Include="..\..\xbmc\dialogs\GUIDialogSmartPlaylistEditor.h">
      <Filter>dialogs</Filter>
    </ClInclude>
    <ClInclude Include="..\..\xbmc\dialogs\GUIDialogSmartPlaylistRule.h">
      <Filter>dialogs</Filter>
    </ClInclude>
    <ClInclude Include="..\..\xbmc\dialogs\GUIDialogSubMenu.h">
      <Filter>dialogs</Filter>
    </ClInclude>
    <ClInclude Include="..\..\xbmc\dialogs\GUIDialogTextViewer.h">
      <Filter>dialogs</Filter>
    </ClInclude>
    <ClInclude Include="..\..\xbmc\dialogs\GUIDialogVolumeBar.h">
      <Filter>dialogs</Filter>
    </ClInclude>
    <ClInclude Include="..\..\xbmc\dialogs\GUIDialogYesNo.h">
      <Filter>dialogs</Filter>
    </ClInclude>
    <ClInclude Include="..\..\xbmc\filesystem\ILiveTV.h">
      <Filter>filesystem</Filter>
    </ClInclude>
    <ClInclude Include="..\..\xbmc\filesystem\zconf.h">
      <Filter>filesystem</Filter>
    </ClInclude>
    <ClInclude Include="..\..\xbmc\filesystem\ZeroconfDirectory.h">
      <Filter>filesystem</Filter>
    </ClInclude>
    <ClInclude Include="..\..\xbmc\Application.h" />
    <ClInclude Include="..\..\xbmc\system.h" />
    <ClInclude Include="..\..\xbmc\guilib\AnimatedGif.h">
      <Filter>guilib</Filter>
    </ClInclude>
    <ClInclude Include="..\..\xbmc\guilib\AudioContext.h">
      <Filter>guilib</Filter>
    </ClInclude>
    <ClInclude Include="..\..\xbmc\guilib\D3DResource.h">
      <Filter>guilib</Filter>
    </ClInclude>
    <ClInclude Include="..\..\xbmc\guilib\DDSImage.h">
      <Filter>guilib</Filter>
    </ClInclude>
    <ClInclude Include="..\..\xbmc\guilib\DirectXGraphics.h">
      <Filter>guilib</Filter>
    </ClInclude>
    <ClInclude Include="..\..\xbmc\guilib\FrameBufferObject.h">
      <Filter>guilib</Filter>
    </ClInclude>
    <ClInclude Include="..\..\xbmc\guilib\Geometry.h">
      <Filter>guilib</Filter>
    </ClInclude>
    <ClInclude Include="..\..\xbmc\guilib\gui3d.h">
      <Filter>guilib</Filter>
    </ClInclude>
    <ClInclude Include="..\..\xbmc\guilib\GUIActionDescriptor.h">
      <Filter>guilib</Filter>
    </ClInclude>
    <ClInclude Include="..\..\xbmc\guilib\GUIAudioManager.h">
      <Filter>guilib</Filter>
    </ClInclude>
    <ClInclude Include="..\..\xbmc\guilib\GUIBaseContainer.h">
      <Filter>guilib</Filter>
    </ClInclude>
    <ClInclude Include="..\..\xbmc\guilib\GUIBorderedImage.h">
      <Filter>guilib</Filter>
    </ClInclude>
    <ClInclude Include="..\..\xbmc\guilib\GUIButtonControl.h">
      <Filter>guilib</Filter>
    </ClInclude>
    <ClInclude Include="..\..\xbmc\guilib\GUIButtonScroller.h">
      <Filter>guilib</Filter>
    </ClInclude>
    <ClInclude Include="..\..\xbmc\guilib\GUICallback.h">
      <Filter>guilib</Filter>
    </ClInclude>
    <ClInclude Include="..\..\xbmc\guilib\GUICheckMarkControl.h">
      <Filter>guilib</Filter>
    </ClInclude>
    <ClInclude Include="..\..\xbmc\guilib\GUIColorManager.h">
      <Filter>guilib</Filter>
    </ClInclude>
    <ClInclude Include="..\..\xbmc\guilib\GUIControl.h">
      <Filter>guilib</Filter>
    </ClInclude>
    <ClInclude Include="..\..\xbmc\guilib\GUIControlFactory.h">
      <Filter>guilib</Filter>
    </ClInclude>
    <ClInclude Include="..\..\xbmc\guilib\GUIControlGroup.h">
      <Filter>guilib</Filter>
    </ClInclude>
    <ClInclude Include="..\..\xbmc\guilib\GUIControlGroupList.h">
      <Filter>guilib</Filter>
    </ClInclude>
    <ClInclude Include="..\..\xbmc\guilib\GUIControlProfiler.h">
      <Filter>guilib</Filter>
    </ClInclude>
    <ClInclude Include="..\..\xbmc\guilib\GUIEditControl.h">
      <Filter>guilib</Filter>
    </ClInclude>
    <ClInclude Include="..\..\xbmc\guilib\GUIFadeLabelControl.h">
      <Filter>guilib</Filter>
    </ClInclude>
    <ClInclude Include="..\..\xbmc\guilib\GUIFixedListContainer.h">
      <Filter>guilib</Filter>
    </ClInclude>
    <ClInclude Include="..\..\xbmc\guilib\GUIFont.h">
      <Filter>guilib</Filter>
    </ClInclude>
    <ClInclude Include="..\..\xbmc\guilib\GUIFontManager.h">
      <Filter>guilib</Filter>
    </ClInclude>
    <ClInclude Include="..\..\xbmc\guilib\GUIImage.h">
      <Filter>guilib</Filter>
    </ClInclude>
    <ClInclude Include="..\..\xbmc\guilib\GUIIncludes.h">
      <Filter>guilib</Filter>
    </ClInclude>
    <ClInclude Include="..\..\xbmc\guilib\GUIInfoTypes.h">
      <Filter>guilib</Filter>
    </ClInclude>
    <ClInclude Include="..\..\xbmc\guilib\GUILabel.h">
      <Filter>guilib</Filter>
    </ClInclude>
    <ClInclude Include="..\..\xbmc\guilib\GUILabelControl.h">
      <Filter>guilib</Filter>
    </ClInclude>
    <ClInclude Include="..\..\xbmc\guilib\GUIListContainer.h">
      <Filter>guilib</Filter>
    </ClInclude>
    <ClInclude Include="..\..\xbmc\guilib\GUIListGroup.h">
      <Filter>guilib</Filter>
    </ClInclude>
    <ClInclude Include="..\..\xbmc\guilib\GUIListItem.h">
      <Filter>guilib</Filter>
    </ClInclude>
    <ClInclude Include="..\..\xbmc\guilib\GUIListItemLayout.h">
      <Filter>guilib</Filter>
    </ClInclude>
    <ClInclude Include="..\..\xbmc\guilib\GUIListLabel.h">
      <Filter>guilib</Filter>
    </ClInclude>
    <ClInclude Include="..\..\xbmc\guilib\GUIMessage.h">
      <Filter>guilib</Filter>
    </ClInclude>
    <ClInclude Include="..\..\xbmc\guilib\GUIMoverControl.h">
      <Filter>guilib</Filter>
    </ClInclude>
    <ClInclude Include="..\..\xbmc\guilib\GUIMultiImage.h">
      <Filter>guilib</Filter>
    </ClInclude>
    <ClInclude Include="..\..\xbmc\guilib\GUIMultiSelectText.h">
      <Filter>guilib</Filter>
    </ClInclude>
    <ClInclude Include="..\..\xbmc\guilib\GUIPanelContainer.h">
      <Filter>guilib</Filter>
    </ClInclude>
    <ClInclude Include="..\..\xbmc\guilib\GUIProgressControl.h">
      <Filter>guilib</Filter>
    </ClInclude>
    <ClInclude Include="..\..\xbmc\guilib\GUIRadioButtonControl.h">
      <Filter>guilib</Filter>
    </ClInclude>
    <ClInclude Include="..\..\xbmc\guilib\GUIRenderingControl.h">
      <Filter>guilib</Filter>
    </ClInclude>
    <ClInclude Include="..\..\xbmc\guilib\GUIResizeControl.h">
      <Filter>guilib</Filter>
    </ClInclude>
    <ClInclude Include="..\..\xbmc\guilib\GUIRSSControl.h">
      <Filter>guilib</Filter>
    </ClInclude>
    <ClInclude Include="..\..\xbmc\guilib\GUIScrollBarControl.h">
      <Filter>guilib</Filter>
    </ClInclude>
    <ClInclude Include="..\..\xbmc\guilib\GUISelectButtonControl.h">
      <Filter>guilib</Filter>
    </ClInclude>
    <ClInclude Include="..\..\xbmc\guilib\GUISettingsSliderControl.h">
      <Filter>guilib</Filter>
    </ClInclude>
    <ClInclude Include="..\..\xbmc\guilib\GUIShader.h">
      <Filter>guilib</Filter>
    </ClInclude>
    <ClInclude Include="..\..\xbmc\guilib\GUISliderControl.h">
      <Filter>guilib</Filter>
    </ClInclude>
    <ClInclude Include="..\..\xbmc\guilib\GUISound.h">
      <Filter>guilib</Filter>
    </ClInclude>
    <ClInclude Include="..\..\xbmc\guilib\GUISpinControl.h">
      <Filter>guilib</Filter>
    </ClInclude>
    <ClInclude Include="..\..\xbmc\guilib\GUISpinControlEx.h">
      <Filter>guilib</Filter>
    </ClInclude>
    <ClInclude Include="..\..\xbmc\guilib\GUIStandardWindow.h">
      <Filter>guilib</Filter>
    </ClInclude>
    <ClInclude Include="..\..\xbmc\guilib\GUIStaticItem.h">
      <Filter>guilib</Filter>
    </ClInclude>
    <ClInclude Include="..\..\xbmc\guilib\GUITextBox.h">
      <Filter>guilib</Filter>
    </ClInclude>
    <ClInclude Include="..\..\xbmc\guilib\GUITextLayout.h">
      <Filter>guilib</Filter>
    </ClInclude>
    <ClInclude Include="..\..\xbmc\guilib\GUIToggleButtonControl.h">
      <Filter>guilib</Filter>
    </ClInclude>
    <ClInclude Include="..\..\xbmc\guilib\GUIVideoControl.h">
      <Filter>guilib</Filter>
    </ClInclude>
    <ClInclude Include="..\..\xbmc\guilib\GUIVisualisationControl.h">
      <Filter>guilib</Filter>
    </ClInclude>
    <ClInclude Include="..\..\xbmc\guilib\GUIWindow.h">
      <Filter>guilib</Filter>
    </ClInclude>
    <ClInclude Include="..\..\xbmc\guilib\GUIWindowManager.h">
      <Filter>guilib</Filter>
    </ClInclude>
    <ClInclude Include="..\..\xbmc\guilib\GUIWrappingListContainer.h">
      <Filter>guilib</Filter>
    </ClInclude>
    <ClInclude Include="..\..\xbmc\guilib\IAudioDeviceChangedCallback.h">
      <Filter>guilib</Filter>
    </ClInclude>
    <ClInclude Include="..\..\xbmc\guilib\IMsgTargetCallback.h">
      <Filter>guilib</Filter>
    </ClInclude>
    <ClInclude Include="..\..\xbmc\guilib\IWindowManagerCallback.h">
      <Filter>guilib</Filter>
    </ClInclude>
    <ClInclude Include="..\..\xbmc\guilib\Key.h">
      <Filter>guilib</Filter>
    </ClInclude>
    <ClInclude Include="..\..\xbmc\guilib\LocalizeStrings.h">
      <Filter>guilib</Filter>
    </ClInclude>
    <ClInclude Include="..\..\xbmc\guilib\MatrixGLES.h">
      <Filter>guilib</Filter>
    </ClInclude>
    <ClInclude Include="..\..\xbmc\guilib\Resolution.h">
      <Filter>guilib</Filter>
    </ClInclude>
    <ClInclude Include="..\..\xbmc\guilib\Shader.h">
      <Filter>guilib</Filter>
    </ClInclude>
    <ClInclude Include="..\..\xbmc\guilib\TextureBundle.h">
      <Filter>guilib</Filter>
    </ClInclude>
    <ClInclude Include="..\..\xbmc\guilib\TextureBundleXBT.h">
      <Filter>guilib</Filter>
    </ClInclude>
    <ClInclude Include="..\..\xbmc\guilib\TextureBundleXPR.h">
      <Filter>guilib</Filter>
    </ClInclude>
    <ClInclude Include="..\..\xbmc\guilib\TransformMatrix.h">
      <Filter>guilib</Filter>
    </ClInclude>
    <ClInclude Include="..\..\xbmc\guilib\Tween.h">
      <Filter>guilib</Filter>
    </ClInclude>
    <ClInclude Include="..\..\xbmc\guilib\VisibleEffect.h">
      <Filter>guilib</Filter>
    </ClInclude>
    <ClInclude Include="..\..\xbmc\guilib\XBTF.h">
      <Filter>guilib</Filter>
    </ClInclude>
    <ClInclude Include="..\..\xbmc\guilib\XBTFReader.h">
      <Filter>guilib</Filter>
    </ClInclude>
    <ClInclude Include="..\..\xbmc\filesystem\Directory.h">
      <Filter>filesystem</Filter>
    </ClInclude>
    <ClInclude Include="..\..\xbmc\filesystem\DirectoryHistory.h">
      <Filter>filesystem</Filter>
    </ClInclude>
    <ClInclude Include="..\..\xbmc\filesystem\FactoryDirectory.h">
      <Filter>filesystem</Filter>
    </ClInclude>
    <ClInclude Include="..\..\xbmc\filesystem\File.h">
      <Filter>filesystem</Filter>
    </ClInclude>
    <ClInclude Include="..\..\xbmc\filesystem\FileFactory.h">
      <Filter>filesystem</Filter>
    </ClInclude>
    <ClInclude Include="..\..\xbmc\filesystem\FileHD.h">
      <Filter>filesystem</Filter>
    </ClInclude>
    <ClInclude Include="..\..\xbmc\filesystem\HDDirectory.h">
      <Filter>filesystem</Filter>
    </ClInclude>
    <ClInclude Include="..\..\xbmc\filesystem\IDirectory.h">
      <Filter>filesystem</Filter>
    </ClInclude>
    <ClInclude Include="..\..\xbmc\filesystem\IFile.h">
      <Filter>filesystem</Filter>
    </ClInclude>
    <ClInclude Include="..\..\xbmc\filesystem\IFileDirectory.h">
      <Filter>filesystem</Filter>
    </ClInclude>
    <ClInclude Include="..\..\xbmc\filesystem\iso9660.h">
      <Filter>filesystem</Filter>
    </ClInclude>
    <ClInclude Include="..\..\xbmc\filesystem\VirtualDirectory.h">
      <Filter>filesystem</Filter>
    </ClInclude>
    <ClInclude Include="..\..\xbmc\input\ButtonTranslator.h">
      <Filter>input</Filter>
    </ClInclude>
    <ClInclude Include="..\..\xbmc\input\KeyboardLayoutConfiguration.h">
      <Filter>input</Filter>
    </ClInclude>
    <ClInclude Include="..\..\xbmc\input\KeyboardStat.h">
      <Filter>input</Filter>
    </ClInclude>
    <ClInclude Include="..\..\xbmc\input\MouseStat.h">
      <Filter>input</Filter>
    </ClInclude>
    <ClInclude Include="..\..\xbmc\input\SDLJoystick.h">
      <Filter>input</Filter>
    </ClInclude>
    <ClInclude Include="..\..\xbmc\input\XBIRRemote.h">
      <Filter>input</Filter>
    </ClInclude>
    <ClInclude Include="..\..\xbmc\input\XBMC_keyboard.h">
      <Filter>input</Filter>
    </ClInclude>
    <ClInclude Include="..\..\xbmc\input\XBMC_keysym.h">
      <Filter>input</Filter>
    </ClInclude>
    <ClInclude Include="..\..\xbmc\input\XBMC_mouse.h">
      <Filter>input</Filter>
    </ClInclude>
    <ClInclude Include="..\..\xbmc\input\XBMC_vkeys.h">
      <Filter>input</Filter>
    </ClInclude>
    <ClInclude Include="..\..\xbmc\input\windows\IRServerSuite.h">
      <Filter>input\windows</Filter>
    </ClInclude>
    <ClInclude Include="..\..\xbmc\input\windows\IrssMessage.h">
      <Filter>input\windows</Filter>
    </ClInclude>
    <ClInclude Include="..\..\xbmc\interfaces\http-api\HttpApi.h">
      <Filter>interfaces\http-api</Filter>
    </ClInclude>
    <ClInclude Include="..\..\xbmc\interfaces\http-api\XBMChttp.h">
      <Filter>interfaces\http-api</Filter>
    </ClInclude>
    <ClInclude Include="..\..\xbmc\interfaces\json-rpc\AudioLibrary.h">
      <Filter>interfaces\json-rpc</Filter>
    </ClInclude>
    <ClInclude Include="..\..\xbmc\interfaces\json-rpc\AVPlayerOperations.h">
      <Filter>interfaces\json-rpc</Filter>
    </ClInclude>
    <ClInclude Include="..\..\xbmc\interfaces\json-rpc\AVPlaylistOperations.h">
      <Filter>interfaces\json-rpc</Filter>
    </ClInclude>
    <ClInclude Include="..\..\xbmc\interfaces\json-rpc\FileItemHandler.h">
      <Filter>interfaces\json-rpc</Filter>
    </ClInclude>
    <ClInclude Include="..\..\xbmc\interfaces\json-rpc\FileOperations.h">
      <Filter>interfaces\json-rpc</Filter>
    </ClInclude>
    <ClInclude Include="..\..\xbmc\interfaces\json-rpc\IClient.h">
      <Filter>interfaces\json-rpc</Filter>
    </ClInclude>
    <ClInclude Include="..\..\xbmc\interfaces\json-rpc\ITransportLayer.h">
      <Filter>interfaces\json-rpc</Filter>
    </ClInclude>
    <ClInclude Include="..\..\xbmc\interfaces\json-rpc\JSONRPC.h">
      <Filter>interfaces\json-rpc</Filter>
    </ClInclude>
    <ClInclude Include="..\..\xbmc\interfaces\json-rpc\JSONUtils.h">
      <Filter>interfaces\json-rpc</Filter>
    </ClInclude>
    <ClInclude Include="..\..\xbmc\interfaces\json-rpc\PicturePlayerOperations.h">
      <Filter>interfaces\json-rpc</Filter>
    </ClInclude>
    <ClInclude Include="..\..\xbmc\interfaces\json-rpc\PlayerOperations.h">
      <Filter>interfaces\json-rpc</Filter>
    </ClInclude>
    <ClInclude Include="..\..\xbmc\interfaces\json-rpc\PlaylistOperations.h">
      <Filter>interfaces\json-rpc</Filter>
    </ClInclude>
    <ClInclude Include="..\..\xbmc\interfaces\json-rpc\SystemOperations.h">
      <Filter>interfaces\json-rpc</Filter>
    </ClInclude>
    <ClInclude Include="..\..\xbmc\interfaces\json-rpc\VideoLibrary.h">
      <Filter>interfaces\json-rpc</Filter>
    </ClInclude>
    <ClInclude Include="..\..\xbmc\interfaces\json-rpc\XBMCOperations.h">
      <Filter>interfaces\json-rpc</Filter>
    </ClInclude>
    <ClInclude Include="..\..\xbmc\interfaces\python\XBPython.h">
      <Filter>interfaces\python</Filter>
    </ClInclude>
    <ClInclude Include="..\..\xbmc\interfaces\python\XBPythonDll.h">
      <Filter>interfaces\python</Filter>
    </ClInclude>
    <ClInclude Include="..\..\xbmc\interfaces\python\XBPyThread.h">
      <Filter>interfaces\python</Filter>
    </ClInclude>
    <ClInclude Include="..\..\xbmc\music\dialogs\GUIDialogMusicInfo.h">
      <Filter>music\dialogs</Filter>
    </ClInclude>
    <ClInclude Include="..\..\xbmc\music\dialogs\GUIDialogMusicOSD.h">
      <Filter>music\dialogs</Filter>
    </ClInclude>
    <ClInclude Include="..\..\xbmc\music\dialogs\GUIDialogMusicOverlay.h">
      <Filter>music\dialogs</Filter>
    </ClInclude>
    <ClInclude Include="..\..\xbmc\music\dialogs\GUIDialogMusicScan.h">
      <Filter>music\dialogs</Filter>
    </ClInclude>
    <ClInclude Include="..\..\xbmc\music\dialogs\GUIDialogSongInfo.h">
      <Filter>music\dialogs</Filter>
    </ClInclude>
    <ClInclude Include="..\..\xbmc\music\dialogs\GUIDialogVisualisationPresetList.h">
      <Filter>music\dialogs</Filter>
    </ClInclude>
    <ClInclude Include="..\..\xbmc\music\infoscanner\MusicAlbumInfo.h">
      <Filter>music\infoscanner</Filter>
    </ClInclude>
    <ClInclude Include="..\..\xbmc\music\infoscanner\MusicArtistInfo.h">
      <Filter>music\infoscanner</Filter>
    </ClInclude>
    <ClInclude Include="..\..\xbmc\music\infoscanner\MusicInfoScanner.h">
      <Filter>music\infoscanner</Filter>
    </ClInclude>
    <ClInclude Include="..\..\xbmc\music\infoscanner\MusicInfoScraper.h">
      <Filter>music\infoscanner</Filter>
    </ClInclude>
    <ClInclude Include="..\..\xbmc\music\windows\GUIWindowMusicBase.h">
      <Filter>music\windows</Filter>
    </ClInclude>
    <ClInclude Include="..\..\xbmc\music\windows\GUIWindowMusicNav.h">
      <Filter>music\windows</Filter>
    </ClInclude>
    <ClInclude Include="..\..\xbmc\music\windows\GUIWindowMusicPlaylist.h">
      <Filter>music\windows</Filter>
    </ClInclude>
    <ClInclude Include="..\..\xbmc\music\windows\GUIWindowMusicPlaylistEditor.h">
      <Filter>music\windows</Filter>
    </ClInclude>
    <ClInclude Include="..\..\xbmc\music\windows\GUIWindowMusicSongs.h">
      <Filter>music\windows</Filter>
    </ClInclude>
    <ClInclude Include="..\..\xbmc\music\windows\GUIWindowVisualisation.h">
      <Filter>music\windows</Filter>
    </ClInclude>
    <ClInclude Include="..\..\xbmc\music\tags\APEv2Tag.h">
      <Filter>music\tags</Filter>
    </ClInclude>
    <ClInclude Include="..\..\xbmc\music\tags\DllLibapetag.h">
      <Filter>music\tags</Filter>
    </ClInclude>
    <ClInclude Include="..\..\xbmc\music\tags\DllLibid3tag.h">
      <Filter>music\tags</Filter>
    </ClInclude>
    <ClInclude Include="..\..\xbmc\music\tags\FlacTag.h">
      <Filter>music\tags</Filter>
    </ClInclude>
    <ClInclude Include="..\..\xbmc\music\tags\Id3Tag.h">
      <Filter>music\tags</Filter>
    </ClInclude>
    <ClInclude Include="..\..\xbmc\music\tags\id3v1genre.h">
      <Filter>music\tags</Filter>
    </ClInclude>
    <ClInclude Include="..\..\xbmc\music\tags\ImusicInfoTagLoader.h">
      <Filter>music\tags</Filter>
    </ClInclude>
    <ClInclude Include="..\..\xbmc\music\tags\MusicInfoTag.h">
      <Filter>music\tags</Filter>
    </ClInclude>
    <ClInclude Include="..\..\xbmc\music\tags\MusicInfoTagLoaderAAC.h">
      <Filter>music\tags</Filter>
    </ClInclude>
    <ClInclude Include="..\..\xbmc\music\tags\MusicInfoTagLoaderApe.h">
      <Filter>music\tags</Filter>
    </ClInclude>
    <ClInclude Include="..\..\xbmc\music\tags\MusicInfoTagLoaderASAP.h">
      <Filter>music\tags</Filter>
    </ClInclude>
    <ClInclude Include="..\..\xbmc\music\tags\MusicInfoTagLoaderCDDA.h">
      <Filter>music\tags</Filter>
    </ClInclude>
    <ClInclude Include="..\..\xbmc\music\tags\MusicInfoTagLoaderDatabase.h">
      <Filter>music\tags</Filter>
    </ClInclude>
    <ClInclude Include="..\..\xbmc\music\tags\MusicInfoTagLoaderFactory.h">
      <Filter>music\tags</Filter>
    </ClInclude>
    <ClInclude Include="..\..\xbmc\music\tags\MusicInfoTagLoaderFlac.h">
      <Filter>music\tags</Filter>
    </ClInclude>
    <ClInclude Include="..\..\xbmc\music\tags\MusicInfoTagLoaderMidi.h">
      <Filter>music\tags</Filter>
    </ClInclude>
    <ClInclude Include="..\..\xbmc\music\tags\MusicInfoTagLoaderMod.h">
      <Filter>music\tags</Filter>
    </ClInclude>
    <ClInclude Include="..\..\xbmc\music\tags\MusicInfoTagLoaderMP3.h">
      <Filter>music\tags</Filter>
    </ClInclude>
    <ClInclude Include="..\..\xbmc\music\tags\MusicInfoTagLoaderMP4.h">
      <Filter>music\tags</Filter>
    </ClInclude>
    <ClInclude Include="..\..\xbmc\music\tags\MusicInfoTagLoaderMPC.h">
      <Filter>music\tags</Filter>
    </ClInclude>
    <ClInclude Include="..\..\xbmc\music\tags\MusicInfoTagLoaderNSF.h">
      <Filter>music\tags</Filter>
    </ClInclude>
    <ClInclude Include="..\..\xbmc\music\tags\MusicInfoTagLoaderOgg.h">
      <Filter>music\tags</Filter>
    </ClInclude>
    <ClInclude Include="..\..\xbmc\music\tags\MusicInfoTagLoaderShn.h">
      <Filter>music\tags</Filter>
    </ClInclude>
    <ClInclude Include="..\..\xbmc\music\tags\MusicInfoTagLoaderSPC.h">
      <Filter>music\tags</Filter>
    </ClInclude>
    <ClInclude Include="..\..\xbmc\music\tags\MusicInfoTagLoaderWav.h">
      <Filter>music\tags</Filter>
    </ClInclude>
    <ClInclude Include="..\..\xbmc\music\tags\MusicInfoTagLoaderWavPack.h">
      <Filter>music\tags</Filter>
    </ClInclude>
    <ClInclude Include="..\..\xbmc\music\tags\MusicInfoTagLoaderWMA.h">
      <Filter>music\tags</Filter>
    </ClInclude>
    <ClInclude Include="..\..\xbmc\music\tags\MusicInfoTagLoaderYM.h">
      <Filter>music\tags</Filter>
    </ClInclude>
    <ClInclude Include="..\..\xbmc\music\tags\OggTag.h">
      <Filter>music\tags</Filter>
    </ClInclude>
    <ClInclude Include="..\..\xbmc\music\tags\Tag.h">
      <Filter>music\tags</Filter>
    </ClInclude>
    <ClInclude Include="..\..\xbmc\music\tags\VorbisTag.h">
      <Filter>music\tags</Filter>
    </ClInclude>
    <ClInclude Include="..\..\xbmc\network\cddb.h">
      <Filter>network</Filter>
    </ClInclude>
    <ClInclude Include="..\..\xbmc\network\DNSNameCache.h">
      <Filter>network</Filter>
    </ClInclude>
    <ClInclude Include="..\..\xbmc\network\EventClient.h">
      <Filter>network</Filter>
    </ClInclude>
    <ClInclude Include="..\..\xbmc\network\EventPacket.h">
      <Filter>network</Filter>
    </ClInclude>
    <ClInclude Include="..\..\xbmc\network\EventServer.h">
      <Filter>network</Filter>
    </ClInclude>
    <ClInclude Include="..\..\xbmc\network\GUIDialogAccessPoints.h">
      <Filter>network</Filter>
    </ClInclude>
    <ClInclude Include="..\..\xbmc\network\GUIDialogNetworkSetup.h">
      <Filter>network</Filter>
    </ClInclude>
    <ClInclude Include="..\..\xbmc\network\Network.h">
      <Filter>network</Filter>
    </ClInclude>
    <ClInclude Include="..\..\xbmc\network\Socket.h">
      <Filter>network</Filter>
    </ClInclude>
    <ClInclude Include="..\..\xbmc\network\TCPServer.h">
      <Filter>network</Filter>
    </ClInclude>
    <ClInclude Include="..\..\xbmc\network\UdpClient.h">
      <Filter>network</Filter>
    </ClInclude>
    <ClInclude Include="..\..\xbmc\network\UPnP.h">
      <Filter>network</Filter>
    </ClInclude>
    <ClInclude Include="..\..\xbmc\network\WebServer.h">
      <Filter>network</Filter>
    </ClInclude>
    <ClInclude Include="..\..\xbmc\network\Zeroconf.h">
      <Filter>network</Filter>
    </ClInclude>
    <ClInclude Include="..\..\xbmc\network\ZeroconfBrowser.h">
      <Filter>network</Filter>
    </ClInclude>
    <ClInclude Include="..\..\xbmc\network\libscrobbler\errors.h">
      <Filter>network\libscrobbler</Filter>
    </ClInclude>
    <ClInclude Include="..\..\xbmc\network\libscrobbler\lastfmscrobbler.h">
      <Filter>network\libscrobbler</Filter>
    </ClInclude>
    <ClInclude Include="..\..\xbmc\network\libscrobbler\librefmscrobbler.h">
      <Filter>network\libscrobbler</Filter>
    </ClInclude>
    <ClInclude Include="..\..\xbmc\network\libscrobbler\scrobbler.h">
      <Filter>network\libscrobbler</Filter>
    </ClInclude>
    <ClInclude Include="..\..\xbmc\network\windows\NetworkWin32.h">
      <Filter>network\windows</Filter>
    </ClInclude>
    <ClInclude Include="..\..\xbmc\pictures\DllImageLib.h">
      <Filter>pictures</Filter>
    </ClInclude>
    <ClInclude Include="..\..\xbmc\pictures\DllLibExif.h">
      <Filter>pictures</Filter>
    </ClInclude>
    <ClInclude Include="..\..\xbmc\pictures\GUIDialogPictureInfo.h">
      <Filter>pictures</Filter>
    </ClInclude>
    <ClInclude Include="..\..\xbmc\pictures\GUIViewStatePictures.h">
      <Filter>pictures</Filter>
    </ClInclude>
    <ClInclude Include="..\..\xbmc\pictures\GUIWindowPictures.h">
      <Filter>pictures</Filter>
    </ClInclude>
    <ClInclude Include="..\..\xbmc\pictures\GUIWindowSlideShow.h">
      <Filter>pictures</Filter>
    </ClInclude>
    <ClInclude Include="..\..\xbmc\pictures\Picture.h">
      <Filter>pictures</Filter>
    </ClInclude>
    <ClInclude Include="..\..\xbmc\pictures\PictureInfoLoader.h">
      <Filter>pictures</Filter>
    </ClInclude>
    <ClInclude Include="..\..\xbmc\pictures\PictureInfoTag.h">
      <Filter>pictures</Filter>
    </ClInclude>
    <ClInclude Include="..\..\xbmc\pictures\SlideShowPicture.h">
      <Filter>pictures</Filter>
    </ClInclude>
    <ClInclude Include="..\..\xbmc\playlists\PlayList.h">
      <Filter>playlists</Filter>
    </ClInclude>
    <ClInclude Include="..\..\xbmc\playlists\PlayListB4S.h">
      <Filter>playlists</Filter>
    </ClInclude>
    <ClInclude Include="..\..\xbmc\playlists\PlayListFactory.h">
      <Filter>playlists</Filter>
    </ClInclude>
    <ClInclude Include="..\..\xbmc\playlists\PlayListM3U.h">
      <Filter>playlists</Filter>
    </ClInclude>
    <ClInclude Include="..\..\xbmc\playlists\PlayListPLS.h">
      <Filter>playlists</Filter>
    </ClInclude>
    <ClInclude Include="..\..\xbmc\playlists\PlayListURL.h">
      <Filter>playlists</Filter>
    </ClInclude>
    <ClInclude Include="..\..\xbmc\playlists\PlayListWPL.h">
      <Filter>playlists</Filter>
    </ClInclude>
    <ClInclude Include="..\..\xbmc\playlists\PlayListXML.h">
      <Filter>playlists</Filter>
    </ClInclude>
    <ClInclude Include="..\..\xbmc\playlists\SmartPlayList.h">
      <Filter>playlists</Filter>
    </ClInclude>
    <ClInclude Include="..\..\xbmc\powermanagement\IPowerSyscall.h">
      <Filter>powermanagement</Filter>
    </ClInclude>
    <ClInclude Include="..\..\xbmc\powermanagement\PowerManager.h">
      <Filter>powermanagement</Filter>
    </ClInclude>
    <ClInclude Include="..\..\xbmc\powermanagement\windows\Win32PowerSyscall.h">
      <Filter>powermanagement\windows</Filter>
    </ClInclude>
    <ClInclude Include="..\..\xbmc\programs\GUIViewStatePrograms.h">
      <Filter>programs</Filter>
    </ClInclude>
    <ClInclude Include="..\..\xbmc\programs\GUIWindowPrograms.h">
      <Filter>programs</Filter>
    </ClInclude>
    <ClInclude Include="..\..\xbmc\programs\Shortcut.h">
      <Filter>programs</Filter>
    </ClInclude>
    <ClInclude Include="..\..\xbmc\rendering\RenderSystem.h">
      <Filter>rendering</Filter>
    </ClInclude>
    <ClInclude Include="..\..\xbmc\rendering\dx\GUIWindowTestPatternDX.h">
      <Filter>rendering\dx</Filter>
    </ClInclude>
    <ClInclude Include="..\..\xbmc\rendering\dx\RenderSystemDX.h">
      <Filter>rendering\dx</Filter>
    </ClInclude>
    <ClInclude Include="..\..\xbmc\rendering\gl\GUIWindowTestPatternGL.h">
      <Filter>rendering\gl</Filter>
    </ClInclude>
    <ClInclude Include="..\..\xbmc\rendering\gl\RenderSystemGL.h">
      <Filter>rendering\gl</Filter>
    </ClInclude>
    <ClInclude Include="..\..\xbmc\settings\AdvancedSettings.h">
      <Filter>settings</Filter>
    </ClInclude>
    <ClInclude Include="..\..\xbmc\settings\GUIDialogContentSettings.h">
      <Filter>settings</Filter>
    </ClInclude>
    <ClInclude Include="..\..\xbmc\settings\GUIDialogLockSettings.h">
      <Filter>settings</Filter>
    </ClInclude>
    <ClInclude Include="..\..\xbmc\settings\GUIDialogProfileSettings.h">
      <Filter>settings</Filter>
    </ClInclude>
    <ClInclude Include="..\..\xbmc\settings\GUIDialogSettings.h">
      <Filter>settings</Filter>
    </ClInclude>
    <ClInclude Include="..\..\xbmc\settings\GUISettings.h">
      <Filter>settings</Filter>
    </ClInclude>
    <ClInclude Include="..\..\xbmc\settings\GUIWindowSettings.h">
      <Filter>settings</Filter>
    </ClInclude>
    <ClInclude Include="..\..\xbmc\settings\GUIWindowSettingsCategory.h">
      <Filter>settings</Filter>
    </ClInclude>
    <ClInclude Include="..\..\xbmc\settings\GUIWindowSettingsProfile.h">
      <Filter>settings</Filter>
    </ClInclude>
    <ClInclude Include="..\..\xbmc\settings\GUIWindowSettingsScreenCalibration.h">
      <Filter>settings</Filter>
    </ClInclude>
    <ClInclude Include="..\..\xbmc\settings\GUIWindowTestPattern.h">
      <Filter>settings</Filter>
    </ClInclude>
    <ClInclude Include="..\..\xbmc\settings\Profile.h">
      <Filter>settings</Filter>
    </ClInclude>
    <ClInclude Include="..\..\xbmc\settings\Settings.h">
      <Filter>settings</Filter>
    </ClInclude>
    <ClInclude Include="..\..\xbmc\settings\SettingsControls.h">
      <Filter>settings</Filter>
    </ClInclude>
    <ClInclude Include="..\..\xbmc\settings\VideoSettings.h">
      <Filter>settings</Filter>
    </ClInclude>
    <ClInclude Include="..\..\xbmc\storage\AutorunMediaJob.h">
      <Filter>storage</Filter>
    </ClInclude>
    <ClInclude Include="..\..\xbmc\storage\cdioSupport.h">
      <Filter>storage</Filter>
    </ClInclude>
    <ClInclude Include="..\..\xbmc\storage\DetectDVDType.h">
      <Filter>storage</Filter>
    </ClInclude>
    <ClInclude Include="..\..\xbmc\storage\IoSupport.h">
      <Filter>storage</Filter>
    </ClInclude>
    <ClInclude Include="..\..\xbmc\storage\IStorageProvider.h">
      <Filter>storage</Filter>
    </ClInclude>
    <ClInclude Include="..\..\xbmc\storage\MediaManager.h">
      <Filter>storage</Filter>
    </ClInclude>
    <ClInclude Include="..\..\xbmc\storage\windows\Win32StorageProvider.h">
      <Filter>storage\windows</Filter>
    </ClInclude>
    <ClInclude Include="..\..\xbmc\threads\Atomics.h">
      <Filter>threads</Filter>
    </ClInclude>
    <ClInclude Include="..\..\xbmc\threads\CriticalSection.h">
      <Filter>threads</Filter>
    </ClInclude>
    <ClInclude Include="..\..\xbmc\threads\Event.h">
      <Filter>threads</Filter>
    </ClInclude>
    <ClInclude Include="..\..\xbmc\threads\LockFree.h">
      <Filter>threads</Filter>
    </ClInclude>
    <ClInclude Include="..\..\xbmc\threads\Mutex.h">
      <Filter>threads</Filter>
    </ClInclude>
    <ClInclude Include="..\..\xbmc\threads\SharedSection.h">
      <Filter>threads</Filter>
    </ClInclude>
    <ClInclude Include="..\..\xbmc\threads\SingleLock.h">
      <Filter>threads</Filter>
    </ClInclude>
    <ClInclude Include="..\..\xbmc\threads\Thread.h">
      <Filter>threads</Filter>
    </ClInclude>
    <ClInclude Include="..\..\xbmc\utils\AlarmClock.h">
      <Filter>utils</Filter>
    </ClInclude>
    <ClInclude Include="..\..\xbmc\utils\AliasShortcutUtils.h">
      <Filter>utils</Filter>
    </ClInclude>
    <ClInclude Include="..\..\xbmc\utils\ArabicShaping.h">
      <Filter>utils</Filter>
    </ClInclude>
    <ClInclude Include="..\..\xbmc\utils\Archive.h">
      <Filter>utils</Filter>
    </ClInclude>
    <ClInclude Include="..\..\xbmc\utils\AsyncFileCopy.h">
      <Filter>utils</Filter>
    </ClInclude>
    <ClInclude Include="..\..\xbmc\utils\AutoPtrHandle.h">
      <Filter>utils</Filter>
    </ClInclude>
    <ClInclude Include="..\..\xbmc\utils\BitstreamStats.h">
      <Filter>utils</Filter>
    </ClInclude>
    <ClInclude Include="..\..\xbmc\utils\CharsetConverter.h">
      <Filter>utils</Filter>
    </ClInclude>
    <ClInclude Include="..\..\xbmc\utils\CPUInfo.h">
      <Filter>utils</Filter>
    </ClInclude>
    <ClInclude Include="..\..\xbmc\utils\Crc32.h">
      <Filter>utils</Filter>
    </ClInclude>
    <ClInclude Include="..\..\xbmc\utils\DownloadQueue.h">
      <Filter>utils</Filter>
    </ClInclude>
    <ClInclude Include="..\..\xbmc\utils\DownloadQueueManager.h">
      <Filter>utils</Filter>
    </ClInclude>
    <ClInclude Include="..\..\xbmc\utils\EndianSwap.h">
      <Filter>utils</Filter>
    </ClInclude>
    <ClInclude Include="..\..\xbmc\utils\Fanart.h">
      <Filter>utils</Filter>
    </ClInclude>
    <ClInclude Include="..\..\xbmc\utils\fft.h">
      <Filter>utils</Filter>
    </ClInclude>
    <ClInclude Include="..\..\xbmc\utils\FileOperationJob.h">
      <Filter>utils</Filter>
    </ClInclude>
    <ClInclude Include="..\..\xbmc\utils\FileUtils.h">
      <Filter>utils</Filter>
    </ClInclude>
    <ClInclude Include="..\..\xbmc\utils\fstrcmp.h">
      <Filter>utils</Filter>
    </ClInclude>
    <ClInclude Include="..\..\xbmc\utils\HTMLTable.h">
      <Filter>utils</Filter>
    </ClInclude>
    <ClInclude Include="..\..\xbmc\utils\HTMLUtil.h">
      <Filter>utils</Filter>
    </ClInclude>
    <ClInclude Include="..\..\xbmc\utils\HttpHeader.h">
      <Filter>utils</Filter>
    </ClInclude>
    <ClInclude Include="..\..\xbmc\utils\InfoLoader.h">
      <Filter>utils</Filter>
    </ClInclude>
    <ClInclude Include="..\..\xbmc\utils\ISerializable.h">
      <Filter>utils</Filter>
    </ClInclude>
    <ClInclude Include="..\..\xbmc\utils\Job.h">
      <Filter>utils</Filter>
    </ClInclude>
    <ClInclude Include="..\..\xbmc\utils\JobManager.h">
      <Filter>utils</Filter>
    </ClInclude>
    <ClInclude Include="..\..\xbmc\utils\LabelFormatter.h">
      <Filter>utils</Filter>
    </ClInclude>
    <ClInclude Include="..\..\xbmc\utils\LCD.h">
      <Filter>utils</Filter>
    </ClInclude>
    <ClInclude Include="..\..\xbmc\utils\log.h">
      <Filter>utils</Filter>
    </ClInclude>
    <ClInclude Include="..\..\xbmc\utils\MathUtils.h">
      <Filter>utils</Filter>
    </ClInclude>
    <ClInclude Include="..\..\xbmc\utils\md5.h">
      <Filter>utils</Filter>
    </ClInclude>
    <ClInclude Include="..\..\xbmc\utils\PCMAmplifier.h">
      <Filter>utils</Filter>
    </ClInclude>
    <ClInclude Include="..\..\xbmc\utils\PerformanceSample.h">
      <Filter>utils</Filter>
    </ClInclude>
    <ClInclude Include="..\..\xbmc\utils\PerformanceStats.h">
      <Filter>utils</Filter>
    </ClInclude>
    <ClInclude Include="..\..\xbmc\utils\RegExp.h">
      <Filter>utils</Filter>
    </ClInclude>
    <ClInclude Include="..\..\xbmc\utils\RingBuffer.h">
      <Filter>utils</Filter>
    </ClInclude>
    <ClInclude Include="..\..\xbmc\utils\RssReader.h">
      <Filter>utils</Filter>
    </ClInclude>
    <ClInclude Include="..\..\xbmc\utils\SaveFileStateJob.h">
      <Filter>utils</Filter>
    </ClInclude>
    <ClInclude Include="..\..\xbmc\utils\ScraperParser.h">
      <Filter>utils</Filter>
    </ClInclude>
    <ClInclude Include="..\..\xbmc\utils\ScraperUrl.h">
      <Filter>utils</Filter>
    </ClInclude>
    <ClInclude Include="..\..\xbmc\utils\Splash.h">
      <Filter>utils</Filter>
    </ClInclude>
    <ClInclude Include="..\..\xbmc\utils\StdString.h">
      <Filter>utils</Filter>
    </ClInclude>
    <ClInclude Include="..\..\xbmc\utils\Stopwatch.h">
      <Filter>utils</Filter>
    </ClInclude>
    <ClInclude Include="..\..\xbmc\utils\StreamDetails.h">
      <Filter>utils</Filter>
    </ClInclude>
    <ClInclude Include="..\..\xbmc\utils\StringUtils.h">
      <Filter>utils</Filter>
    </ClInclude>
    <ClInclude Include="..\..\xbmc\utils\SystemInfo.h">
      <Filter>utils</Filter>
    </ClInclude>
    <ClInclude Include="..\..\xbmc\utils\TimeUtils.h">
      <Filter>utils</Filter>
    </ClInclude>
    <ClInclude Include="..\..\xbmc\utils\TuxBoxUtil.h">
      <Filter>utils</Filter>
    </ClInclude>
    <ClInclude Include="..\..\xbmc\utils\URIUtils.h">
      <Filter>utils</Filter>
    </ClInclude>
    <ClInclude Include="..\..\xbmc\utils\Variant.h">
      <Filter>utils</Filter>
    </ClInclude>
    <ClInclude Include="..\..\xbmc\utils\Weather.h">
      <Filter>utils</Filter>
    </ClInclude>
    <ClInclude Include="..\..\xbmc\utils\Win32Exception.h">
      <Filter>utils</Filter>
    </ClInclude>
    <ClInclude Include="..\..\xbmc\utils\XMLUtils.h">
      <Filter>utils</Filter>
    </ClInclude>
    <ClInclude Include="..\..\xbmc\video\Bookmark.h">
      <Filter>video</Filter>
    </ClInclude>
    <ClInclude Include="..\..\xbmc\video\GUIViewStateVideo.h">
      <Filter>video</Filter>
    </ClInclude>
    <ClInclude Include="..\..\xbmc\video\Teletext.h">
      <Filter>video</Filter>
    </ClInclude>
    <ClInclude Include="..\..\xbmc\video\TeletextDefines.h">
      <Filter>video</Filter>
    </ClInclude>
    <ClInclude Include="..\..\xbmc\video\VideoInfoDownloader.h">
      <Filter>video</Filter>
    </ClInclude>
    <ClInclude Include="..\..\xbmc\video\VideoInfoScanner.h">
      <Filter>video</Filter>
    </ClInclude>
    <ClInclude Include="..\..\xbmc\video\VideoInfoTag.h">
      <Filter>video</Filter>
    </ClInclude>
    <ClInclude Include="..\..\xbmc\video\VideoReferenceClock.h">
      <Filter>video</Filter>
    </ClInclude>
    <ClInclude Include="..\..\xbmc\video\dialogs\GUIDialogAudioSubtitleSettings.h">
      <Filter>video\dialogs</Filter>
    </ClInclude>
    <ClInclude Include="..\..\xbmc\video\dialogs\GUIDialogFileStacking.h">
      <Filter>video\dialogs</Filter>
    </ClInclude>
    <ClInclude Include="..\..\xbmc\video\dialogs\GUIDialogFullScreenInfo.h">
      <Filter>video\dialogs</Filter>
    </ClInclude>
    <ClInclude Include="..\..\xbmc\video\dialogs\GUIDialogTeletext.h">
      <Filter>video\dialogs</Filter>
    </ClInclude>
    <ClInclude Include="..\..\xbmc\video\dialogs\GUIDialogVideoBookmarks.h">
      <Filter>video\dialogs</Filter>
    </ClInclude>
    <ClInclude Include="..\..\xbmc\video\dialogs\GUIDialogVideoInfo.h">
      <Filter>video\dialogs</Filter>
    </ClInclude>
    <ClInclude Include="..\..\xbmc\video\dialogs\GUIDialogVideoOSD.h">
      <Filter>video\dialogs</Filter>
    </ClInclude>
    <ClInclude Include="..\..\xbmc\video\dialogs\GUIDialogVideoOverlay.h">
      <Filter>video\dialogs</Filter>
    </ClInclude>
    <ClInclude Include="..\..\xbmc\video\dialogs\GUIDialogVideoScan.h">
      <Filter>video\dialogs</Filter>
    </ClInclude>
    <ClInclude Include="..\..\xbmc\video\dialogs\GUIDialogVideoSettings.h">
      <Filter>video\dialogs</Filter>
    </ClInclude>
    <ClInclude Include="..\..\xbmc\video\windows\GUIWindowFullScreen.h">
      <Filter>video\windows</Filter>
    </ClInclude>
    <ClInclude Include="..\..\xbmc\video\windows\GUIWindowVideoBase.h">
      <Filter>video\windows</Filter>
    </ClInclude>
    <ClInclude Include="..\..\xbmc\video\windows\GUIWindowVideoFiles.h">
      <Filter>video\windows</Filter>
    </ClInclude>
    <ClInclude Include="..\..\xbmc\video\windows\GUIWindowVideoNav.h">
      <Filter>video\windows</Filter>
    </ClInclude>
    <ClInclude Include="..\..\xbmc\video\windows\GUIWindowVideoPlaylist.h">
      <Filter>video\windows</Filter>
    </ClInclude>
    <ClInclude Include="..\..\xbmc\windowing\WindowingFactory.h">
      <Filter>windowing</Filter>
    </ClInclude>
    <ClInclude Include="..\..\xbmc\windowing\WinEvents.h">
      <Filter>windowing</Filter>
    </ClInclude>
    <ClInclude Include="..\..\xbmc\windowing\WinEventsSDL.h">
      <Filter>windowing</Filter>
    </ClInclude>
    <ClInclude Include="..\..\xbmc\windowing\WinSystem.h">
      <Filter>windowing</Filter>
    </ClInclude>
    <ClInclude Include="..\..\xbmc\windowing\XBMC_events.h">
      <Filter>windowing</Filter>
    </ClInclude>
    <ClInclude Include="..\..\xbmc\windowing\windows\WinEventsWin32.h">
      <Filter>windowing\windows</Filter>
    </ClInclude>
    <ClInclude Include="..\..\xbmc\windowing\windows\WinSystemWin32.h">
      <Filter>windowing\windows</Filter>
    </ClInclude>
    <ClInclude Include="..\..\xbmc\windowing\windows\WinSystemWin32DX.h">
      <Filter>windowing\windows</Filter>
    </ClInclude>
    <ClInclude Include="..\..\xbmc\windowing\windows\WinSystemWin32GL.h">
      <Filter>windowing\windows</Filter>
    </ClInclude>
    <ClInclude Include="..\..\lib\tinyXML\tinystr.h">
      <Filter>libs\tinyxml</Filter>
    </ClInclude>
    <ClInclude Include="..\..\lib\tinyXML\tinyxml.h">
      <Filter>libs\tinyxml</Filter>
    </ClInclude>
    <ClInclude Include="..\..\xbmc\addons\GUIViewStateAddonBrowser.h">
      <Filter>addons</Filter>
    </ClInclude>
    <ClInclude Include="..\..\xbmc\addons\GUIWindowAddonBrowser.h">
      <Filter>addons</Filter>
    </ClInclude>
    <ClInclude Include="..\..\xbmc\interfaces\python\xbmcmodule\action.h">
      <Filter>interfaces\python\xbmcmodule</Filter>
    </ClInclude>
    <ClInclude Include="..\..\xbmc\interfaces\python\xbmcmodule\control.h">
      <Filter>interfaces\python\xbmcmodule</Filter>
    </ClInclude>
    <ClInclude Include="..\..\xbmc\interfaces\python\xbmcmodule\dialog.h">
      <Filter>interfaces\python\xbmcmodule</Filter>
    </ClInclude>
    <ClInclude Include="..\..\xbmc\interfaces\python\xbmcmodule\GUIPythonWindow.h">
      <Filter>interfaces\python\xbmcmodule</Filter>
    </ClInclude>
    <ClInclude Include="..\..\xbmc\interfaces\python\xbmcmodule\GUIPythonWindowDialog.h">
      <Filter>interfaces\python\xbmcmodule</Filter>
    </ClInclude>
    <ClInclude Include="..\..\xbmc\interfaces\python\xbmcmodule\GUIPythonWindowXML.h">
      <Filter>interfaces\python\xbmcmodule</Filter>
    </ClInclude>
    <ClInclude Include="..\..\xbmc\interfaces\python\xbmcmodule\GUIPythonWindowXMLDialog.h">
      <Filter>interfaces\python\xbmcmodule</Filter>
    </ClInclude>
    <ClInclude Include="..\..\xbmc\interfaces\python\xbmcmodule\infotagmusic.h">
      <Filter>interfaces\python\xbmcmodule</Filter>
    </ClInclude>
    <ClInclude Include="..\..\xbmc\interfaces\python\xbmcmodule\infotagvideo.h">
      <Filter>interfaces\python\xbmcmodule</Filter>
    </ClInclude>
    <ClInclude Include="..\..\xbmc\interfaces\python\xbmcmodule\keyboard.h">
      <Filter>interfaces\python\xbmcmodule</Filter>
    </ClInclude>
    <ClInclude Include="..\..\xbmc\interfaces\python\xbmcmodule\listitem.h">
      <Filter>interfaces\python\xbmcmodule</Filter>
    </ClInclude>
    <ClInclude Include="..\..\xbmc\interfaces\python\xbmcmodule\player.h">
      <Filter>interfaces\python\xbmcmodule</Filter>
    </ClInclude>
    <ClInclude Include="..\..\xbmc\interfaces\python\xbmcmodule\pyjsonrpc.h">
      <Filter>interfaces\python\xbmcmodule</Filter>
    </ClInclude>
    <ClInclude Include="..\..\xbmc\interfaces\python\xbmcmodule\pyplaylist.h">
      <Filter>interfaces\python\xbmcmodule</Filter>
    </ClInclude>
    <ClInclude Include="..\..\xbmc\interfaces\python\xbmcmodule\PythonAddon.h">
      <Filter>interfaces\python\xbmcmodule</Filter>
    </ClInclude>
    <ClInclude Include="..\..\xbmc\interfaces\python\xbmcmodule\PythonPlayer.h">
      <Filter>interfaces\python\xbmcmodule</Filter>
    </ClInclude>
    <ClInclude Include="..\..\xbmc\interfaces\python\xbmcmodule\pyutil.h">
      <Filter>interfaces\python\xbmcmodule</Filter>
    </ClInclude>
    <ClInclude Include="..\..\xbmc\interfaces\python\xbmcmodule\window.h">
      <Filter>interfaces\python\xbmcmodule</Filter>
    </ClInclude>
    <ClInclude Include="..\..\xbmc\interfaces\python\xbmcmodule\winxml.h">
      <Filter>interfaces\python\xbmcmodule</Filter>
    </ClInclude>
    <ClInclude Include="..\..\xbmc\utils\ssrc.h">
      <Filter>cores</Filter>
    </ClInclude>
    <ClInclude Include="..\..\xbmc\dialogs\GUIDialogCache.h">
      <Filter>dialogs</Filter>
    </ClInclude>
    <ClInclude Include="..\..\xbmc\interfaces\Builtins.h">
      <Filter>interfaces</Filter>
    </ClInclude>
    <ClInclude Include="..\..\xbmc\interfaces\IAnnouncer.h">
      <Filter>interfaces</Filter>
    </ClInclude>
    <ClInclude Include="..\..\xbmc\interfaces\AnnouncementManager.h">
      <Filter>interfaces</Filter>
    </ClInclude>
    <ClInclude Include="..\..\xbmc\powermanagement\DPMSSupport.h">
      <Filter>powermanagement</Filter>
    </ClInclude>
    <ClInclude Include="..\..\xbmc\windows\GUIMediaWindow.h">
      <Filter>windows</Filter>
    </ClInclude>
    <ClInclude Include="..\..\xbmc\windows\GUIWindowFileManager.h">
      <Filter>windows</Filter>
    </ClInclude>
    <ClInclude Include="..\..\xbmc\windows\GUIWindowHome.h">
      <Filter>windows</Filter>
    </ClInclude>
    <ClInclude Include="..\..\xbmc\windows\GUIWindowLoginScreen.h">
      <Filter>windows</Filter>
    </ClInclude>
    <ClInclude Include="..\..\xbmc\windows\GUIWindowPointer.h">
      <Filter>windows</Filter>
    </ClInclude>
    <ClInclude Include="..\..\xbmc\windows\GUIWindowScreensaver.h">
      <Filter>windows</Filter>
    </ClInclude>
    <ClInclude Include="..\..\xbmc\windows\GUIWindowStartup.h">
      <Filter>windows</Filter>
    </ClInclude>
    <ClInclude Include="..\..\xbmc\windows\GUIWindowSystemInfo.h">
      <Filter>windows</Filter>
    </ClInclude>
    <ClInclude Include="..\..\xbmc\windows\GUIWindowWeather.h">
      <Filter>windows</Filter>
    </ClInclude>
    <ClInclude Include="..\..\xbmc\utils\LangCodeExpander.h">
      <Filter>utils</Filter>
    </ClInclude>
    <ClInclude Include="..\..\xbmc\FileSystem\udf25.h">
      <Filter>filesystem</Filter>
    </ClInclude>
    <ClInclude Include="..\..\xbmc\FileSystem\UDFDirectory.h">
      <Filter>filesystem</Filter>
    </ClInclude>
    <ClInclude Include="..\..\xbmc\FileSystem\FileUDF.h">
      <Filter>filesystem</Filter>
    </ClInclude>
    <ClInclude Include="..\..\xbmc\ApplicationMessenger.h">
      <Filter>utils</Filter>
    </ClInclude>
    <ClInclude Include="..\..\xbmc\Autorun.h">
      <Filter>utils</Filter>
    </ClInclude>
    <ClInclude Include="..\..\xbmc\AutoSwitch.h">
      <Filter>utils</Filter>
    </ClInclude>
    <ClInclude Include="..\..\xbmc\pictures\PictureThumbLoader.h">
      <Filter>BackgroundLoaders</Filter>
    </ClInclude>
    <ClInclude Include="..\..\xbmc\BackgroundInfoLoader.h">
      <Filter>BackgroundLoaders</Filter>
    </ClInclude>
    <ClInclude Include="..\..\xbmc\ThumbLoader.h">
      <Filter>BackgroundLoaders</Filter>
    </ClInclude>
    <ClInclude Include="..\..\xbmc\CueDocument.h">
      <Filter>utils</Filter>
    </ClInclude>
    <ClInclude Include="..\..\xbmc\DateTime.h">
      <Filter>utils</Filter>
    </ClInclude>
    <ClInclude Include="..\..\xbmc\DynamicDll.h">
      <Filter>utils</Filter>
    </ClInclude>
    <ClInclude Include="..\..\xbmc\Favourites.h">
      <Filter>utils</Filter>
    </ClInclude>
    <ClInclude Include="..\..\xbmc\FileItem.h">
      <Filter>utils</Filter>
    </ClInclude>
    <ClInclude Include="..\..\xbmc\GUIInfoManager.h">
      <Filter>utils</Filter>
    </ClInclude>
    <ClInclude Include="..\..\xbmc\GUIPassword.h">
      <Filter>utils</Filter>
    </ClInclude>
    <ClInclude Include="..\..\xbmc\GUILargeTextureManager.h">
      <Filter>windows</Filter>
    </ClInclude>
    <ClInclude Include="..\..\xbmc\GUIViewControl.h">
      <Filter>windows</Filter>
    </ClInclude>
    <ClInclude Include="..\..\xbmc\GUIViewState.h">
      <Filter>windows</Filter>
    </ClInclude>
    <ClInclude Include="..\..\xbmc\LangInfo.h">
      <Filter>utils</Filter>
    </ClInclude>
    <ClInclude Include="..\..\xbmc\MediaSource.h">
      <Filter>utils</Filter>
    </ClInclude>
    <ClInclude Include="..\..\xbmc\Util.h">
      <Filter>utils</Filter>
    </ClInclude>
    <ClInclude Include="..\..\xbmc\URL.h">
      <Filter>utils</Filter>
    </ClInclude>
    <ClInclude Include="..\..\xbmc\NfoFile.h">
      <Filter>utils</Filter>
    </ClInclude>
    <ClInclude Include="..\..\xbmc\PasswordManager.h">
      <Filter>utils</Filter>
    </ClInclude>
    <ClInclude Include="..\..\xbmc\PartyModeManager.h">
      <Filter>utils</Filter>
    </ClInclude>
    <ClInclude Include="..\..\xbmc\PlayListPlayer.h">
      <Filter>playlists</Filter>
    </ClInclude>
    <ClInclude Include="..\..\xbmc\SectionLoader.h">
      <Filter>utils</Filter>
    </ClInclude>
    <ClInclude Include="..\..\xbmc\SortFileItem.h">
      <Filter>utils</Filter>
    </ClInclude>
    <ClInclude Include="..\..\xbmc\TextureCache.h">
      <Filter>utils</Filter>
    </ClInclude>
    <ClInclude Include="..\..\xbmc\Temperature.h">
      <Filter>utils</Filter>
    </ClInclude>
    <ClInclude Include="..\..\xbmc\TextureDatabase.h">
      <Filter>utils</Filter>
    </ClInclude>
    <ClInclude Include="..\..\xbmc\ThumbnailCache.h">
      <Filter>utils</Filter>
    </ClInclude>
    <ClInclude Include="..\..\xbmc\dbwrappers\sqlitedataset.h">
      <Filter>libs\sqlite</Filter>
    </ClInclude>
    <ClInclude Include="..\..\xbmc\dbwrappers\mysqldataset.h">
      <Filter>libs\mysql</Filter>
    </ClInclude>
    <ClInclude Include="..\..\xbmc\addons\AddonDatabase.h">
      <Filter>database</Filter>
    </ClInclude>
    <ClInclude Include="..\..\xbmc\music\MusicDatabase.h">
      <Filter>database</Filter>
    </ClInclude>
    <ClInclude Include="..\..\xbmc\ViewDatabase.h">
      <Filter>database</Filter>
    </ClInclude>
    <ClInclude Include="..\..\xbmc\video\VideoDatabase.h">
      <Filter>database</Filter>
    </ClInclude>
    <ClInclude Include="..\..\xbmc\programs\ProgramDatabase.h">
      <Filter>database</Filter>
    </ClInclude>
    <ClInclude Include="..\..\xbmc\IProgressCallback.h">
      <Filter>utils</Filter>
    </ClInclude>
    <ClInclude Include="..\..\xbmc\ViewState.h">
      <Filter>windows</Filter>
    </ClInclude>
    <ClInclude Include="..\..\xbmc\XBApplicationEx.h">
      <Filter>utils</Filter>
    </ClInclude>
    <ClInclude Include="..\..\xbmc\guilib\GUIFontTTF.h">
      <Filter>guilib\Rendering\Base</Filter>
    </ClInclude>
    <ClInclude Include="..\..\xbmc\guilib\GUITexture.h">
      <Filter>guilib\Rendering\Base</Filter>
    </ClInclude>
    <ClInclude Include="..\..\xbmc\guilib\Texture.h">
      <Filter>guilib\Rendering\Base</Filter>
    </ClInclude>
    <ClInclude Include="..\..\xbmc\guilib\TextureManager.h">
      <Filter>guilib\Rendering\Base</Filter>
    </ClInclude>
    <ClInclude Include="..\..\xbmc\guilib\GUIFontTTFDX.h">
      <Filter>guilib\Rendering\DX</Filter>
    </ClInclude>
    <ClInclude Include="..\..\xbmc\guilib\GUITextureD3D.h">
      <Filter>guilib\Rendering\DX</Filter>
    </ClInclude>
    <ClInclude Include="..\..\xbmc\guilib\TextureDX.h">
      <Filter>guilib\Rendering\DX</Filter>
    </ClInclude>
    <ClInclude Include="..\..\xbmc\guilib\GUIFontTTFGL.h">
      <Filter>guilib\Rendering\GL</Filter>
    </ClInclude>
    <ClInclude Include="..\..\xbmc\guilib\GUITextureGL.h">
      <Filter>guilib\Rendering\GL</Filter>
    </ClInclude>
    <ClInclude Include="..\..\xbmc\guilib\GUITextureGLES.h">
      <Filter>guilib\Rendering\GL</Filter>
    </ClInclude>
    <ClInclude Include="..\..\xbmc\guilib\TextureGL.h">
      <Filter>guilib\Rendering\GL</Filter>
    </ClInclude>
    <ClInclude Include="..\..\xbmc\guilib\GraphicContext.h">
      <Filter>guilib\Rendering\Base</Filter>
    </ClInclude>
    <ClInclude Include="..\..\xbmc\GUIUserMessages.h">
      <Filter>utils</Filter>
    </ClInclude>
    <ClInclude Include="..\..\xbmc\addons\AddonInstaller.h">
      <Filter>addons</Filter>
    </ClInclude>
    <ClInclude Include="..\..\lib\ffmpeg\include-xbmc-win32\libavutil\avconfig.h">
      <Filter>cores\dvdplayer\DVDHeaders</Filter>
    </ClInclude>
    <ClInclude Include="..\..\xbmc\utils\GLUtils.h">
      <Filter>utils</Filter>
    </ClInclude>
    <ClInclude Include="..\..\xbmc\win32\stdio_utf8.h">
      <Filter>win32</Filter>
    </ClInclude>
    <ClInclude Include="..\..\xbmc\win32\stat_utf8.h">
      <Filter>win32</Filter>
    </ClInclude>
<<<<<<< HEAD
    <ClInclude Include="..\..\xbmc\cores\VideoRenderers\RenderCapture.h">
      <Filter>cores\VideoRenderers</Filter>
=======
    <ClInclude Include="..\..\xbmc\utils\ReferenceCounting.h">
      <Filter>utils</Filter>
>>>>>>> 40c69e6f
    </ClInclude>
  </ItemGroup>
  <ItemGroup>
    <None Include="..\..\xbmc\win32\XBMC.ico">
      <Filter>win32</Filter>
    </None>
  </ItemGroup>
  <ItemGroup>
    <ResourceCompile Include="..\..\xbmc\win32\XBMC_PC.rc">
      <Filter>win32</Filter>
    </ResourceCompile>
  </ItemGroup>
  <ItemGroup>
    <CustomBuild Include="..\..\xbmc\win32\PlatformInclude.h">
      <Filter>win32</Filter>
    </CustomBuild>
  </ItemGroup>
</Project><|MERGE_RESOLUTION|>--- conflicted
+++ resolved
@@ -1,4 +1,4 @@
-﻿<?xml version="1.0" encoding="utf-8"?>
+<?xml version="1.0" encoding="utf-8"?>
 <Project ToolsVersion="4.0" xmlns="http://schemas.microsoft.com/developer/msbuild/2003">
   <ItemGroup>
     <Filter Include="win32">
@@ -2462,16 +2462,14 @@
     <ClCompile Include="..\..\xbmc\win32\stat_utf8.cpp">
       <Filter>win32</Filter>
     </ClCompile>
-<<<<<<< HEAD
     <ClCompile Include="..\..\xbmc\interfaces\python\xbmcmodule\xbmcvfsmodule.cpp">
       <Filter>interfaces\python\xbmcmodule</Filter>
     </ClCompile>
     <ClCompile Include="..\..\xbmc\cores\VideoRenderers\RenderCapture.cpp">
       <Filter>cores\VideoRenderers</Filter>
-=======
+    </ClCompile>
     <ClCompile Include="..\..\xbmc\utils\ReferenceCounting.cpp">
       <Filter>utils</Filter>
->>>>>>> 40c69e6f
     </ClCompile>
   </ItemGroup>
   <ItemGroup>
@@ -4946,13 +4944,11 @@
     <ClInclude Include="..\..\xbmc\win32\stat_utf8.h">
       <Filter>win32</Filter>
     </ClInclude>
-<<<<<<< HEAD
     <ClInclude Include="..\..\xbmc\cores\VideoRenderers\RenderCapture.h">
       <Filter>cores\VideoRenderers</Filter>
-=======
+    </ClInclude>
     <ClInclude Include="..\..\xbmc\utils\ReferenceCounting.h">
       <Filter>utils</Filter>
->>>>>>> 40c69e6f
     </ClInclude>
   </ItemGroup>
   <ItemGroup>
